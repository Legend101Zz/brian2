import os

import pytest
from numpy.testing import assert_equal

from brian2 import *
from brian2.devices import device_module
from brian2.devices.device import reinit_and_delete, reset_device, set_device
from brian2.tests.utils import assert_allclose
from brian2.utils.logger import catch_logs


@pytest.mark.cpp_standalone
@pytest.mark.standalone_only
def test_cpp_standalone():
    set_device("cpp_standalone", build_on_run=False)
    ##### Define the model
    tau = 1 * ms
    eqs = """
    dV/dt = (-40*mV-V)/tau : volt (unless refractory)
    """
    threshold = "V>-50*mV"
    reset = "V=-60*mV"
    refractory = 5 * ms
    N = 1000

    G = NeuronGroup(
        N, eqs, reset=reset, threshold=threshold, refractory=refractory, name="gp"
    )
    G.V = "-i*mV"
    M = SpikeMonitor(G)
    S = Synapses(G, G, "w : volt", on_pre="V += w")
    S.connect("abs(i-j)<5 and i!=j")
    S.w = 0.5 * mV
    S.delay = "0*ms"

    net = Network(G, M, S)
    net.run(100 * ms)
    device.build(directory=None, with_output=False)
    # we do an approximate equality here because depending on minor details of how it was compiled, the results
    # may be slightly different (if -ffast-math is on)
    assert len(M.i) >= 17000 and len(M.i) <= 18000
    assert len(M.t) == len(M.i)
    assert M.t[0] == 0.0
    reset_device()


@pytest.mark.cpp_standalone
@pytest.mark.standalone_only
def test_multiple_connects():
    set_device("cpp_standalone", build_on_run=False)
    G = NeuronGroup(10, "v:1")
    S = Synapses(G, G, "w:1")
    S.connect(i=[0], j=[0])
    S.connect(i=[1], j=[1])
    run(0 * ms)
    device.build(directory=None, with_output=False)
    assert len(S) == 2 and len(S.w[:]) == 2
    reset_device()


@pytest.mark.cpp_standalone
@pytest.mark.standalone_only
def test_device_cache_synapses():
    # Check that we can ask for known synaptic information at runtime
    set_device("cpp_standalone", build_on_run=False)
    G = NeuronGroup(10, "v:1")
    S = Synapses(G, G, "w:1")
    S.connect(i=[0], j=[0])
    assert len(S) == 1
    assert_equal(S.i[:], [0])
    assert_equal(S.j[:], [0])

    S.connect(i=[1], j=[1])
    assert len(S) == 2
    assert_equal(S.i[:], [0, 1])
    assert_equal(S.j[:], [0, 1])

    S.connect(p=0.1)  # We can't know anything about synapses anymore

    with pytest.raises(NotImplementedError):
        len(S)

    with pytest.raises(NotImplementedError):
        S.i[:]

    with pytest.raises(NotImplementedError):
        S.j[:]

    S.connect(i=[1], j=[1])
    # Synapses are still "unknown" due to the previous p=0.1 call
    with pytest.raises(NotImplementedError):
        len(S)

    with pytest.raises(NotImplementedError):
        S.i[:]

    with pytest.raises(NotImplementedError):
        S.j[:]


@pytest.mark.cpp_standalone
@pytest.mark.standalone_only
def test_storing_loading():
    set_device("cpp_standalone", build_on_run=False)
    G = NeuronGroup(
        10,
        """v : volt
                           x : 1
                           n : integer
                           b : boolean""",
    )
    v = np.arange(10) * volt
    x = np.arange(10, 20)
    n = np.arange(20, 30)
    b = np.array([True, False]).repeat(5)
    G.v = v
    G.x = x
    G.n = n
    G.b = b
    S = Synapses(
        G,
        G,
        """v_syn : volt
                          x_syn : 1
                          n_syn : integer
                          b_syn : boolean""",
    )
    S.connect(j="i")
    S.v_syn = v
    S.x_syn = x
    S.n_syn = n
    S.b_syn = b
    run(0 * ms)
    device.build(directory=None, with_output=False)
    assert_allclose(G.v[:], v)
    assert_allclose(S.v_syn[:], v)
    assert_allclose(G.x[:], x)
    assert_allclose(S.x_syn[:], x)
    assert_allclose(G.n[:], n)
    assert_allclose(S.n_syn[:], n)
    assert_allclose(G.b[:], b)
    assert_allclose(S.b_syn[:], b)
    reset_device()


@pytest.mark.cpp_standalone
@pytest.mark.standalone_only
@pytest.mark.openmp
def test_openmp_consistency():
    previous_device = get_device()
    n_cells = 100
    n_recorded = 10
    numpy.random.seed(42)
    taum = 20 * ms
    taus = 5 * ms
    Vt = -50 * mV
    Vr = -60 * mV
    El = -49 * mV
    fac = 60 * 0.27 / 10
    gmax = 20 * fac
    dApre = 0.01
    taupre = 20 * ms
    taupost = taupre
    dApost = -dApre * taupre / taupost * 1.05
    dApost *= 0.1 * gmax
    dApre *= 0.1 * gmax

    connectivity = numpy.random.randn(n_cells, n_cells)
    sources = numpy.random.randint(0, n_cells - 1, 10 * n_cells)
    # Only use one spike per time step (to rule out that a single source neuron
    # has more than one spike in a time step)
    times = (
        numpy.random.choice(numpy.arange(10 * n_cells), 10 * n_cells, replace=False)
        * ms
    )
    v_init = Vr + numpy.random.rand(n_cells) * (Vt - Vr)

    eqs = Equations(
        """
    dv/dt = (g-(v-El))/taum : volt
    dg/dt = -g/taus         : volt
    """
    )

    results = {}

    for n_threads, devicename in [
        (0, "runtime"),
        (0, "cpp_standalone"),
        (1, "cpp_standalone"),
        (2, "cpp_standalone"),
        (3, "cpp_standalone"),
        (4, "cpp_standalone"),
    ]:
        set_device(devicename, build_on_run=False, with_output=False)
        Synapses.__instances__().clear()
        if devicename == "cpp_standalone":
            reinit_and_delete()
        prefs.devices.cpp_standalone.openmp_threads = n_threads
        P = NeuronGroup(
            n_cells, model=eqs, threshold="v>Vt", reset="v=Vr", refractory=5 * ms
        )
        Q = SpikeGeneratorGroup(n_cells, sources, times)
        P.v = v_init
        P.g = 0 * mV
        S = Synapses(
            P,
            P,
            model="""dApre/dt=-Apre/taupre    : 1 (event-driven)    
                                       dApost/dt=-Apost/taupost : 1 (event-driven)
                                       w                        : 1""",
            pre="""g     += w*mV
                                     Apre  += dApre
                                     w      = w + Apost""",
            post="""Apost += dApost
                                      w      = w + Apre""",
        )
        S.connect()

        S.w = fac * connectivity.flatten()

        T = Synapses(Q, P, model="w : 1", on_pre="g += w*mV")
        T.connect(j="i")
        T.w = 10 * fac

        spike_mon = SpikeMonitor(P)
        rate_mon = PopulationRateMonitor(P)
        state_mon = StateMonitor(S, "w", record=np.arange(n_recorded), dt=0.1 * second)
        v_mon = StateMonitor(P, "v", record=np.arange(n_recorded))

        run(0.2 * second, report="text")

        if devicename == "cpp_standalone":
            device.build(directory=None, with_output=False)

        results[n_threads, devicename] = {}
        results[n_threads, devicename]["w"] = state_mon.w
        results[n_threads, devicename]["v"] = v_mon.v
        results[n_threads, devicename]["s"] = spike_mon.num_spikes
        results[n_threads, devicename]["r"] = rate_mon.rate[:]

    for key1, key2 in [
        ((0, "runtime"), (0, "cpp_standalone")),
        ((1, "cpp_standalone"), (0, "cpp_standalone")),
        ((2, "cpp_standalone"), (0, "cpp_standalone")),
        ((3, "cpp_standalone"), (0, "cpp_standalone")),
        ((4, "cpp_standalone"), (0, "cpp_standalone")),
    ]:
        assert_allclose(results[key1]["w"], results[key2]["w"])
        assert_allclose(results[key1]["v"], results[key2]["v"])
        assert_allclose(results[key1]["r"], results[key2]["r"])
        assert_allclose(results[key1]["s"], results[key2]["s"])
    reset_device(previous_device)


@pytest.mark.cpp_standalone
@pytest.mark.standalone_only
def test_duplicate_names_across_nets():
    set_device("cpp_standalone", build_on_run=False)
    # In standalone mode, names have to be globally unique, not just unique
    # per network
    obj1 = BrianObject(name="name1")
    obj2 = BrianObject(name="name2")
    obj3 = BrianObject(name="name3")
    obj4 = BrianObject(name="name1")
    net1 = Network(obj1, obj2)
    net2 = Network(obj3, obj4)
    net1.run(0 * ms)
    net2.run(0 * ms)
    with pytest.raises(ValueError):
        device.build()

    reset_device()


@pytest.mark.cpp_standalone
@pytest.mark.standalone_only
@pytest.mark.openmp
def test_openmp_scalar_writes():
    # Test that writing to a scalar variable only is done once in an OpenMP
    # setting (see github issue #551)
    set_device("cpp_standalone", build_on_run=False)
    prefs.devices.cpp_standalone.openmp_threads = 4
    G = NeuronGroup(10, "s : 1 (shared)")
    G.run_regularly("s += 1")
    run(defaultclock.dt)
    device.build(directory=None, with_output=False)
    assert_equal(G.s[:], 1.0)

    reset_device()


@pytest.mark.cpp_standalone
@pytest.mark.standalone_only
def test_time_after_run():
    set_device("cpp_standalone", build_on_run=False)
    # Check that the clock and network time after a run is correct, even if we
    # have not actually run the code yet (via build)
    G = NeuronGroup(10, "dv/dt = -v/(10*ms) : 1")
    net = Network(G)
    assert_allclose(defaultclock.dt, 0.1 * ms)
    assert_allclose(defaultclock.t, 0.0 * ms)
    assert_allclose(G.t, 0.0 * ms)
    assert_allclose(net.t, 0.0 * ms)
    net.run(10 * ms)
    assert_allclose(defaultclock.t, 10.0 * ms)
    assert_allclose(G.t, 10.0 * ms)
    assert_allclose(net.t, 10.0 * ms)
    net.run(10 * ms)
    assert_allclose(defaultclock.t, 20.0 * ms)
    assert_allclose(G.t, 20.0 * ms)
    assert_allclose(net.t, 20.0 * ms)
    device.build(directory=None, with_output=False)
    # Everything should of course still be accessible
    assert_allclose(defaultclock.t, 20.0 * ms)
    assert_allclose(G.t, 20.0 * ms)
    assert_allclose(net.t, 20.0 * ms)

    reset_device()


@pytest.mark.cpp_standalone
@pytest.mark.standalone_only
def test_array_cache():
    # Check that variables are only accessible from Python when they should be
    set_device("cpp_standalone", build_on_run=False)
    G = NeuronGroup(
        10,
        """dv/dt = -v / (10*ms) : 1
                           w : 1
                           x : 1
                           y : 1
                           z : 1 (shared)""",
        threshold="v>1",
    )
    S = Synapses(G, G, "weight: 1", on_pre="w += weight")
    S.connect(p=0.2)
    S.weight = 7
    # All neurongroup values should be known
    assert_allclose(G.v, 0)
    assert_allclose(G.w, 0)
    assert_allclose(G.x, 0)
    assert_allclose(G.y, 0)
    assert_allclose(G.z, 0)
    assert_allclose(G.i, np.arange(10))

    # But the synaptic variable is not -- we don't know the number of synapses
    with pytest.raises(NotImplementedError):
        S.weight[:]

    # Setting variables with explicit values should not change anything
    G.v = np.arange(10) + 1
    G.w = 2
    G.y = 5
    G.z = 7
    assert_allclose(G.v, np.arange(10) + 1)
    assert_allclose(G.w, 2)
    assert_allclose(G.y, 5)
    assert_allclose(G.z, 7)

    # But setting with code should invalidate them
    G.x = "i*2"
    with pytest.raises(NotImplementedError):
        G.x[:]

    # Make sure that the array cache does not allow to use incorrectly sized
    # values to pass
    with pytest.raises(ValueError):
        setattr(G, "w", [0, 2])
    with pytest.raises(ValueError):
        G.w.__setitem__(slice(0, 4), [0, 2])

    run(10 * ms)
    # v is now no longer known without running the network
    with pytest.raises(NotImplementedError):
        G.v[:]
    # Neither is w, it is updated in the synapse
    with pytest.raises(NotImplementedError):
        G.w[:]
    # However, no code touches y or z
    assert_allclose(G.y, 5)
    assert_allclose(G.z, 7)
    # i is read-only anyway
    assert_allclose(G.i, np.arange(10))

    # After actually running the network, everything should be accessible
    device.build(directory=None, with_output=False)
    assert all(G.v > 0)
    assert all(G.w > 0)
    assert_allclose(G.x, np.arange(10) * 2)
    assert_allclose(G.y, 5)
    assert_allclose(G.z, 7)
    assert_allclose(G.i, np.arange(10))
    assert_allclose(S.weight, 7)


@pytest.mark.cpp_standalone
@pytest.mark.standalone_only
def test_run_with_debug():
    # We just want to make sure that it works for now (i.e. not fails with a
    # compilation or runtime error), capturing the output is actually
    # a bit involved to get right.
    set_device("cpp_standalone", build_on_run=True, debug=True, directory=None)
    group = NeuronGroup(1, "v: 1", threshold="False")
    syn = Synapses(group, group, on_pre="v += 1")
    syn.connect()
    mon = SpikeMonitor(group)
    run(defaultclock.dt)


@pytest.mark.cpp_standalone
@pytest.mark.standalone_only
def test_run_with_synapses_and_profile():
    set_device("cpp_standalone", build_on_run=True, directory=None)
    group = NeuronGroup(1, "v: 1", threshold="False", reset="")
    syn = Synapses(group, group, on_pre="v += 1")
    syn.connect()
    mon = SpikeMonitor(group)
    run(defaultclock.dt, profile=True)


@pytest.mark.cpp_standalone
@pytest.mark.standalone_only
def test_changing_profile_arg():
    set_device("cpp_standalone", build_on_run=False)
    G = NeuronGroup(10000, "v : 1")
    op1 = G.run_regularly("v = exp(-v)", name="op1")
    op2 = G.run_regularly("v = exp(-v)", name="op2")
    op3 = G.run_regularly("v = exp(-v)", name="op3")
    op4 = G.run_regularly("v = exp(-v)", name="op4")
    # Op 1 is active only during the first profiled run
    # Op 2 is active during both profiled runs
    # Op 3 is active only during the second profiled run
    # Op 4 is never active (only during the unprofiled run)
    op1.active = True
    op2.active = True
    op3.active = False
    op4.active = False
    run(1000 * defaultclock.dt, profile=True)
    op1.active = True
    op2.active = True
    op3.active = True
    op4.active = True
    run(1000 * defaultclock.dt, profile=False)
    op1.active = False
    op2.active = True
    op3.active = True
    op4.active = False
    run(1000 * defaultclock.dt, profile=True)
    device.build(directory=None, with_output=False)
    profiling_dict = dict(magic_network.profiling_info)
    # Note that for now, C++ standalone creates a new CodeObject for every run,
    # which is most of the time unnecessary (this is partly due to the way we
    # handle constants: they are included as literals in the code but they can
    # change between runs). Therefore, the profiling info is potentially
    # difficult to interpret
    assert len(profiling_dict) == 4  # 2 during first run, 2 during last run
    # The two code objects that were executed during the first run
    assert (
        "op1_codeobject" in profiling_dict
        and profiling_dict["op1_codeobject"] > 0 * second
    )
    assert (
        "op2_codeobject" in profiling_dict
        and profiling_dict["op2_codeobject"] > 0 * second
    )
    # Four code objects were executed during the second run, but no profiling
    # information was saved
    for name in [
        "op1_codeobject_1",
        "op2_codeobject_1",
        "op3_codeobject",
        "op4_codeobject",
    ]:
        assert name not in profiling_dict
    # Two code objects were exectued during the third run
    assert (
        "op2_codeobject_2" in profiling_dict
        and profiling_dict["op2_codeobject_2"] > 0 * second
    )
    assert (
        "op3_codeobject_1" in profiling_dict
        and profiling_dict["op3_codeobject_1"] > 0 * second
    )


@pytest.mark.cpp_standalone
@pytest.mark.standalone_only
def test_profile_via_set_device_arg():
    set_device("cpp_standalone", build_on_run=False, profile=True)
    G = NeuronGroup(10000, "v : 1")
    op1 = G.run_regularly("v = exp(-v)", name="op1")
    op2 = G.run_regularly("v = exp(-v)", name="op2")
    op3 = G.run_regularly("v = exp(-v)", name="op3")
    op4 = G.run_regularly("v = exp(-v)", name="op4")
    # Op 1 is active only during the first profiled run
    # Op 2 is active during both profiled runs
    # Op 3 is active only during the second profiled run
    # Op 4 is never active (only during the unprofiled run)
    op1.active = True
    op2.active = True
    op3.active = False
    op4.active = False
    run(1000 * defaultclock.dt)  # Should use profile=True via set_device
    op1.active = True
    op2.active = True
    op3.active = True
    op4.active = True
    run(1000 * defaultclock.dt, profile=False)
    op1.active = False
    op2.active = True
    op3.active = True
    op4.active = False
    run(1000 * defaultclock.dt, profile=True)
    device.build(directory=None, with_output=False)
    profiling_dict = dict(magic_network.profiling_info)
    # Note that for now, C++ standalone creates a new CodeObject for every run,
    # which is most of the time unnecessary (this is partly due to the way we
    # handle constants: they are included as literals in the code but they can
    # change between runs). Therefore, the profiling info is potentially
    # difficult to interpret
    assert len(profiling_dict) == 4  # 2 during first run, 2 during last run
    # The two code objects that were executed during the first run
    assert (
        "op1_codeobject" in profiling_dict
        and profiling_dict["op1_codeobject"] > 0 * second
    )
    assert (
        "op2_codeobject" in profiling_dict
        and profiling_dict["op2_codeobject"] > 0 * second
    )
    # Four code objects were executed during the second run, but no profiling
    # information was saved
    for name in [
        "op1_codeobject_1",
        "op2_codeobject_1",
        "op3_codeobject",
        "op4_codeobject",
    ]:
        assert name not in profiling_dict
    # Two code objects were exectued during the third run
    assert (
        "op2_codeobject_2" in profiling_dict
        and profiling_dict["op2_codeobject_2"] > 0 * second
    )
    assert (
        "op3_codeobject_1" in profiling_dict
        and profiling_dict["op3_codeobject_1"] > 0 * second
    )


@pytest.mark.cpp_standalone
@pytest.mark.standalone_only
def test_delete_code_data():
    set_device("cpp_standalone", build_on_run=True, directory=None)
    group = NeuronGroup(10, "dv/dt = -v / (10*ms) : volt", method="exact")
    group.v = np.arange(10) * mV  # uses the static array mechanism
    run(defaultclock.dt)
    results_dir = os.path.join(device.project_dir, "results")
    assert os.path.exists(results_dir) and os.path.isdir(results_dir)
    # There should be 3 files for the clock, 2 for the neurongroup (index + v),
    # and the "last_run_info.txt" file
    assert len(os.listdir(results_dir)) == 6
    device.delete(data=True, code=False, directory=False)
    assert os.path.exists(results_dir) and os.path.isdir(results_dir)
    assert len(os.listdir(results_dir)) == 0
    assert len(os.listdir(os.path.join(device.project_dir, "static_arrays"))) > 0
    assert len(os.listdir(os.path.join(device.project_dir, "code_objects"))) > 0
    device.delete(data=False, code=True, directory=False)
    assert len(os.listdir(os.path.join(device.project_dir, "static_arrays"))) == 0
    assert len(os.listdir(os.path.join(device.project_dir, "code_objects"))) == 0


@pytest.mark.cpp_standalone
@pytest.mark.standalone_only
def test_delete_directory():
    set_device("cpp_standalone", build_on_run=True, directory=None)
    group = NeuronGroup(10, "dv/dt = -v / (10*ms) : volt", method="exact")
    group.v = np.arange(10) * mV  # uses the static array mechanism
    run(defaultclock.dt)
    # Add a new file
    dummy_file = os.path.join(device.project_dir, "results", "dummy.txt")
    open(dummy_file, "w").flush()
    assert os.path.isfile(dummy_file)
    with catch_logs() as logs:
        device.delete(directory=True)
    assert len(logs) == 1
    assert os.path.isfile(dummy_file)
    with catch_logs() as logs:
        device.delete(directory=True, force=True)
    assert len(logs) == 0
    # everything should be deleted
    assert not os.path.exists(device.project_dir)


@pytest.mark.cpp_standalone
@pytest.mark.standalone_only
def test_multiple_standalone_runs():
    # see github issue #1189
    set_device("cpp_standalone", directory=None)

    network = Network()
    Pe = NeuronGroup(1, "v : 1", threshold="False")
    C_ee = Synapses(Pe, Pe, on_pre="v += 1")
    C_ee.connect()
    network.add(Pe, C_ee)
    network.run(defaultclock.dt)

    device.reinit()
    device.activate(directory=None)

    network2 = Network()
    Pe = NeuronGroup(1, "v : 1", threshold="False")
    C_ee = Synapses(Pe, Pe, on_pre="v += 1")
    C_ee.connect()
    network2.add(Pe, C_ee)
    network2.run(defaultclock.dt)


@pytest.mark.cpp_standalone
@pytest.mark.standalone_only
def test_continued_standalone_runs():
    # see github issue #1237
    set_device("cpp_standalone", build_on_run=False)

    source = SpikeGeneratorGroup(1, [0], [0] * ms)
    target = NeuronGroup(1, "v : 1")
    C_ee = Synapses(source, target, on_pre="v += 1", delay=2 * ms)
    C_ee.connect()
    run(1 * ms)
    # Spike has not been delivered yet
    run(2 * ms)

    device.build(directory=None)
    assert target.v[0] == 1  # Make sure the spike got delivered


@pytest.mark.cpp_standalone
@pytest.mark.standalone_only
def test_constant_replacement():
    # see github issue #1276
    set_device("cpp_standalone")
    x = 42
    G = NeuronGroup(1, "y : 1")
    G.y = "x"
    run(0 * ms)
    assert G.y[0] == 42.0


@pytest.mark.cpp_standalone
@pytest.mark.standalone_only
<<<<<<< HEAD
def test_change_parameter_without_recompile():
    set_device("cpp_standalone", directory=None, with_output=False)
    G = NeuronGroup(
        10,
        """
        x : 1
        v : volt
        """,
        name="neurons",
    )
    G.x = np.arange(10)
    G.v = np.arange(10) * volt
=======
def test_header_file_inclusion():
    set_device("cpp_standalone", directory=None, debug=True)
    with tempfile.TemporaryDirectory() as tmpdir:
        with open(os.path.join(tmpdir, "foo.h"), "w") as f:
            f.write(
                """
            namespace brian_test_namespace {
                extern double test_variable;
            }
            """
            )
        with open(os.path.join(tmpdir, "foo.cpp"), "w") as f:
            f.write(
                """
            namespace brian_test_namespace {
                double test_variable = 42;
            }
            """
            )
>>>>>>> 04c91b82

    run(0 * ms)
    assert array_equal(G.x, np.arange(10))
    assert array_equal(G.v, np.arange(10) * volt)

    device.run(run_args=["neurons.x=5", "neurons.v=3"])
    assert array_equal(G.x, np.ones(10) * 5)
    assert array_equal(G.v, np.ones(10) * 3 * volt)

    ar = np.arange(10) * 2.0
    ar.astype(G.x.dtype).tofile(os.path.join(device.project_dir, "init_values_x1.dat"))
    ar.astype(G.v.dtype).tofile(os.path.join(device.project_dir, "init_values_v1.dat"))
    device.run(
        run_args=["neurons.v=init_values_v1.dat", "neurons.x=init_values_x1.dat"]
    )
    assert array_equal(G.x, ar)
    assert array_equal(G.v, ar * volt)

    reset_device()


@pytest.mark.cpp_standalone
@pytest.mark.standalone_only
def test_change_parameter_without_recompile_errors():
    set_device("cpp_standalone", directory=None, with_output=False)
    G = NeuronGroup(10, "v:volt", name="neurons")
    G.v = np.arange(10) * volt

    run(0 * ms)

    with pytest.raises(DimensionMismatchError):
        device.run(run_args={G.v: 5})
    with pytest.raises(DimensionMismatchError):
        device.run(run_args={G.v: 5 * siemens})
    with pytest.raises(TypeError):
        device.run(run_args={G.v: np.arange(9) * volt})

    reset_device()


@pytest.mark.cpp_standalone
@pytest.mark.standalone_only
def test_change_parameter_without_recompile_dict_syntax():
    set_device("cpp_standalone", directory=None, with_output=False)
    G = NeuronGroup(
        10,
        """
        x : 1
        v : volt
        """,
        name="neurons",
    )
    G.x = np.arange(10)
    G.v = np.arange(10) * volt
    run(0 * ms)
    assert array_equal(G.x, np.arange(10))
    assert array_equal(G.v, np.arange(10) * volt)

    device.run(run_args={G.x: 5, G.v: 3 * volt})
    assert array_equal(G.x, np.ones(10) * 5)
    assert array_equal(G.v, np.ones(10) * 3 * volt)

    ar = np.arange(10) * 2.0
    device.run(run_args={G.x: ar, G.v: ar * volt})
    assert array_equal(G.x, ar)
    assert array_equal(G.v, ar * volt)

    reset_device()


@pytest.mark.cpp_standalone
@pytest.mark.standalone_only
def test_change_parameter_without_recompile_dependencies():
    set_device("cpp_standalone", directory=None, with_output=False)
    G = NeuronGroup(
        10,
        """
        v:volt
        w:1
        """,
        name="neurons",
    )
    G.v = np.arange(10) * volt
    device.apply_run_args()
    G.w = "v/volt*2"

    run(0 * ms)
    assert array_equal(G.v, np.arange(10))
    assert array_equal(G.w, np.arange(10) * 2)

    device.run(run_args=["neurons.v=5"])
    assert array_equal(G.v, np.ones(10) * 5 * volt)
    assert array_equal(G.w, np.ones(10) * 5 * 2)

    ar = np.arange(10) * 2.0
    ar.astype(G.v.dtype).tofile(os.path.join(device.project_dir, "init_values_v2.dat"))
    device.run(run_args=[f"neurons.v=init_values_v2.dat"])
    assert array_equal(G.v, ar * volt)
    assert array_equal(G.w, ar * 2)

    reset_device()


class RunSim:
    def __init__(self):
        self.device = get_device()
        self.G = NeuronGroup(
            10,
            """
            v:volt
            w:1
            x:1
            """,
            name="neurons",
        )
        run(0 * ms)

    def run_sim(self, idx):
        # Ugly hack needed for windows
        device_module.active_device = self.device
        device.run(
            results_directory=f"results_{idx}",
            run_args={
                self.G.v: idx * volt,
                self.G.w: np.arange(10),  # Same values for all processes
                self.G.x: np.arange(10) * idx,  # Different values
            },
        )
        return self.G.v[:], self.G.w[:], self.G.x[:]


@pytest.mark.cpp_standalone
@pytest.mark.standalone_only
def test_change_parameters_multiprocessing():
    set_device("cpp_standalone", directory=None)
    sim = RunSim()

    import multiprocessing

    with multiprocessing.Pool() as p:
        results = p.map(sim.run_sim, range(5))

    for idx, result in zip(range(5), results):
        v, w, x = result
        assert array_equal(v, np.ones(10) * idx * volt)
        assert array_equal(w, np.arange(10))
        assert array_equal(x, np.arange(10) * idx)


if __name__ == "__main__":
    for t in [
        test_cpp_standalone,
        test_multiple_connects,
        test_storing_loading,
        test_openmp_consistency,
        test_duplicate_names_across_nets,
        test_openmp_scalar_writes,
        test_time_after_run,
        test_array_cache,
        test_run_with_debug,
        test_changing_profile_arg,
        test_profile_via_set_device_arg,
        test_delete_code_data,
        test_delete_directory,
        test_multiple_standalone_runs,
        test_change_parameter_without_recompile,
        test_change_parameter_without_recompile_errors,
        test_change_parameter_without_recompile_dict_syntax,
        test_change_parameter_without_recompile_dependencies,
        test_change_parameters_multiprocessing,
    ]:
        t()
        reinit_and_delete()<|MERGE_RESOLUTION|>--- conflicted
+++ resolved
@@ -1,4 +1,5 @@
 import os
+import tempfile
 
 import pytest
 from numpy.testing import assert_equal
@@ -105,10 +106,12 @@
     set_device("cpp_standalone", build_on_run=False)
     G = NeuronGroup(
         10,
-        """v : volt
-                           x : 1
-                           n : integer
-                           b : boolean""",
+        """
+        v : volt
+        x : 1
+        n : integer
+        b : boolean
+        """,
     )
     v = np.arange(10) * volt
     x = np.arange(10, 20)
@@ -121,10 +124,12 @@
     S = Synapses(
         G,
         G,
-        """v_syn : volt
-                          x_syn : 1
-                          n_syn : integer
-                          b_syn : boolean""",
+        """
+        v_syn : volt
+        x_syn : 1
+        n_syn : integer
+        b_syn : boolean
+        """,
     )
     S.connect(j="i")
     S.v_syn = v
@@ -178,9 +183,9 @@
 
     eqs = Equations(
         """
-    dv/dt = (g-(v-El))/taum : volt
-    dg/dt = -g/taus         : volt
-    """
+        dv/dt = (g-(v-El))/taum : volt
+        dg/dt = -g/taus         : volt
+        """
     )
 
     results = {}
@@ -207,14 +212,20 @@
         S = Synapses(
             P,
             P,
-            model="""dApre/dt=-Apre/taupre    : 1 (event-driven)    
-                                       dApost/dt=-Apost/taupost : 1 (event-driven)
-                                       w                        : 1""",
-            pre="""g     += w*mV
-                                     Apre  += dApre
-                                     w      = w + Apost""",
-            post="""Apost += dApost
-                                      w      = w + Apre""",
+            model="""
+            dApre/dt=-Apre/taupre    : 1 (event-driven)    
+            dApost/dt=-Apost/taupost : 1 (event-driven)
+            w                        : 1
+            """,
+            pre="""
+            g     += w*mV
+            Apre  += dApre
+            w      = w + Apost
+            """,
+            post="""
+            Apost += dApost
+            w      = w + Apre
+            """,
         )
         S.connect()
 
@@ -327,11 +338,13 @@
     set_device("cpp_standalone", build_on_run=False)
     G = NeuronGroup(
         10,
-        """dv/dt = -v / (10*ms) : 1
-                           w : 1
-                           x : 1
-                           y : 1
-                           z : 1 (shared)""",
+        """
+        dv/dt = -v / (10*ms) : 1
+        w : 1
+        x : 1
+        y : 1
+        z : 1 (shared)
+        """,
         threshold="v>1",
     )
     S = Synapses(G, G, "weight: 1", on_pre="w += weight")
@@ -650,7 +663,6 @@
 
 @pytest.mark.cpp_standalone
 @pytest.mark.standalone_only
-<<<<<<< HEAD
 def test_change_parameter_without_recompile():
     set_device("cpp_standalone", directory=None, with_output=False)
     G = NeuronGroup(
@@ -663,7 +675,157 @@
     )
     G.x = np.arange(10)
     G.v = np.arange(10) * volt
-=======
+
+    run(0 * ms)
+    assert array_equal(G.x, np.arange(10))
+    assert array_equal(G.v, np.arange(10) * volt)
+
+    device.run(run_args=["neurons.x=5", "neurons.v=3"])
+    assert array_equal(G.x, np.ones(10) * 5)
+    assert array_equal(G.v, np.ones(10) * 3 * volt)
+
+    ar = np.arange(10) * 2.0
+    ar.astype(G.x.dtype).tofile(os.path.join(device.project_dir, "init_values_x1.dat"))
+    ar.astype(G.v.dtype).tofile(os.path.join(device.project_dir, "init_values_v1.dat"))
+    device.run(
+        run_args=["neurons.v=init_values_v1.dat", "neurons.x=init_values_x1.dat"]
+    )
+    assert array_equal(G.x, ar)
+    assert array_equal(G.v, ar * volt)
+
+    reset_device()
+
+
+@pytest.mark.cpp_standalone
+@pytest.mark.standalone_only
+def test_change_parameter_without_recompile_errors():
+    set_device("cpp_standalone", directory=None, with_output=False)
+    G = NeuronGroup(10, "v:volt", name="neurons")
+    G.v = np.arange(10) * volt
+
+    run(0 * ms)
+
+    with pytest.raises(DimensionMismatchError):
+        device.run(run_args={G.v: 5})
+    with pytest.raises(DimensionMismatchError):
+        device.run(run_args={G.v: 5 * siemens})
+    with pytest.raises(TypeError):
+        device.run(run_args={G.v: np.arange(9) * volt})
+
+    reset_device()
+
+
+@pytest.mark.cpp_standalone
+@pytest.mark.standalone_only
+def test_change_parameter_without_recompile_dict_syntax():
+    set_device("cpp_standalone", directory=None, with_output=False)
+    G = NeuronGroup(
+        10,
+        """
+        x : 1
+        v : volt
+        """,
+        name="neurons",
+    )
+    G.x = np.arange(10)
+    G.v = np.arange(10) * volt
+    run(0 * ms)
+    assert array_equal(G.x, np.arange(10))
+    assert array_equal(G.v, np.arange(10) * volt)
+
+    device.run(run_args={G.x: 5, G.v: 3 * volt})
+    assert array_equal(G.x, np.ones(10) * 5)
+    assert array_equal(G.v, np.ones(10) * 3 * volt)
+
+    ar = np.arange(10) * 2.0
+    device.run(run_args={G.x: ar, G.v: ar * volt})
+    assert array_equal(G.x, ar)
+    assert array_equal(G.v, ar * volt)
+
+    reset_device()
+
+
+@pytest.mark.cpp_standalone
+@pytest.mark.standalone_only
+def test_change_parameter_without_recompile_dependencies():
+    set_device("cpp_standalone", directory=None, with_output=False)
+    G = NeuronGroup(
+        10,
+        """
+        v:volt
+        w:1
+        """,
+        name="neurons",
+    )
+    G.v = np.arange(10) * volt
+    device.apply_run_args()
+    G.w = "v/volt*2"
+
+    run(0 * ms)
+    assert array_equal(G.v, np.arange(10))
+    assert array_equal(G.w, np.arange(10) * 2)
+
+    device.run(run_args=["neurons.v=5"])
+    assert array_equal(G.v, np.ones(10) * 5 * volt)
+    assert array_equal(G.w, np.ones(10) * 5 * 2)
+
+    ar = np.arange(10) * 2.0
+    ar.astype(G.v.dtype).tofile(os.path.join(device.project_dir, "init_values_v2.dat"))
+    device.run(run_args=[f"neurons.v=init_values_v2.dat"])
+    assert array_equal(G.v, ar * volt)
+    assert array_equal(G.w, ar * 2)
+
+    reset_device()
+
+
+class RunSim:
+    def __init__(self):
+        self.device = get_device()
+        self.G = NeuronGroup(
+            10,
+            """
+            v:volt
+            w:1
+            x:1
+            """,
+            name="neurons",
+        )
+        run(0 * ms)
+
+    def run_sim(self, idx):
+        # Ugly hack needed for windows
+        device_module.active_device = self.device
+        device.run(
+            results_directory=f"results_{idx}",
+            run_args={
+                self.G.v: idx * volt,
+                self.G.w: np.arange(10),  # Same values for all processes
+                self.G.x: np.arange(10) * idx,  # Different values
+            },
+        )
+        return self.G.v[:], self.G.w[:], self.G.x[:]
+
+
+@pytest.mark.cpp_standalone
+@pytest.mark.standalone_only
+def test_change_parameters_multiprocessing():
+    set_device("cpp_standalone", directory=None)
+    sim = RunSim()
+
+    import multiprocessing
+
+    with multiprocessing.Pool() as p:
+        results = p.map(sim.run_sim, range(5))
+
+    for idx, result in zip(range(5), results):
+        v, w, x = result
+        assert array_equal(v, np.ones(10) * idx * volt)
+        assert array_equal(w, np.arange(10))
+        assert array_equal(x, np.arange(10) * idx)
+
+
+@pytest.mark.cpp_standalone
+@pytest.mark.standalone_only
 def test_header_file_inclusion():
     set_device("cpp_standalone", directory=None, debug=True)
     with tempfile.TemporaryDirectory() as tmpdir:
@@ -683,154 +845,31 @@
             }
             """
             )
->>>>>>> 04c91b82
-
-    run(0 * ms)
-    assert array_equal(G.x, np.arange(10))
-    assert array_equal(G.v, np.arange(10) * volt)
-
-    device.run(run_args=["neurons.x=5", "neurons.v=3"])
-    assert array_equal(G.x, np.ones(10) * 5)
-    assert array_equal(G.v, np.ones(10) * 3 * volt)
-
-    ar = np.arange(10) * 2.0
-    ar.astype(G.x.dtype).tofile(os.path.join(device.project_dir, "init_values_x1.dat"))
-    ar.astype(G.v.dtype).tofile(os.path.join(device.project_dir, "init_values_v1.dat"))
-    device.run(
-        run_args=["neurons.v=init_values_v1.dat", "neurons.x=init_values_x1.dat"]
-    )
-    assert array_equal(G.x, ar)
-    assert array_equal(G.v, ar * volt)
-
-    reset_device()
-
-
-@pytest.mark.cpp_standalone
-@pytest.mark.standalone_only
-def test_change_parameter_without_recompile_errors():
-    set_device("cpp_standalone", directory=None, with_output=False)
-    G = NeuronGroup(10, "v:volt", name="neurons")
-    G.v = np.arange(10) * volt
-
-    run(0 * ms)
-
-    with pytest.raises(DimensionMismatchError):
-        device.run(run_args={G.v: 5})
-    with pytest.raises(DimensionMismatchError):
-        device.run(run_args={G.v: 5 * siemens})
-    with pytest.raises(TypeError):
-        device.run(run_args={G.v: np.arange(9) * volt})
-
-    reset_device()
-
-
-@pytest.mark.cpp_standalone
-@pytest.mark.standalone_only
-def test_change_parameter_without_recompile_dict_syntax():
-    set_device("cpp_standalone", directory=None, with_output=False)
-    G = NeuronGroup(
-        10,
-        """
-        x : 1
-        v : volt
+
+        @implementation(
+            "cpp",
+            """
+        double brian_function(int index) {
+            using namespace brian_test_namespace;
+            return test_variable * index;
+        }
         """,
-        name="neurons",
-    )
-    G.x = np.arange(10)
-    G.v = np.arange(10) * volt
-    run(0 * ms)
-    assert array_equal(G.x, np.arange(10))
-    assert array_equal(G.v, np.arange(10) * volt)
-
-    device.run(run_args={G.x: 5, G.v: 3 * volt})
-    assert array_equal(G.x, np.ones(10) * 5)
-    assert array_equal(G.v, np.ones(10) * 3 * volt)
-
-    ar = np.arange(10) * 2.0
-    device.run(run_args={G.x: ar, G.v: ar * volt})
-    assert array_equal(G.x, ar)
-    assert array_equal(G.v, ar * volt)
-
-    reset_device()
-
-
-@pytest.mark.cpp_standalone
-@pytest.mark.standalone_only
-def test_change_parameter_without_recompile_dependencies():
-    set_device("cpp_standalone", directory=None, with_output=False)
-    G = NeuronGroup(
-        10,
-        """
-        v:volt
-        w:1
-        """,
-        name="neurons",
-    )
-    G.v = np.arange(10) * volt
-    device.apply_run_args()
-    G.w = "v/volt*2"
-
-    run(0 * ms)
-    assert array_equal(G.v, np.arange(10))
-    assert array_equal(G.w, np.arange(10) * 2)
-
-    device.run(run_args=["neurons.v=5"])
-    assert array_equal(G.v, np.ones(10) * 5 * volt)
-    assert array_equal(G.w, np.ones(10) * 5 * 2)
-
-    ar = np.arange(10) * 2.0
-    ar.astype(G.v.dtype).tofile(os.path.join(device.project_dir, "init_values_v2.dat"))
-    device.run(run_args=[f"neurons.v=init_values_v2.dat"])
-    assert array_equal(G.v, ar * volt)
-    assert array_equal(G.w, ar * 2)
-
-    reset_device()
-
-
-class RunSim:
-    def __init__(self):
-        self.device = get_device()
-        self.G = NeuronGroup(
-            10,
-            """
-            v:volt
-            w:1
-            x:1
-            """,
-            name="neurons",
+            headers=['"foo.h"'],
+            sources=[os.path.join(tmpdir, "foo.cpp")],
+            include_dirs=[tmpdir],
         )
-        run(0 * ms)
-
-    def run_sim(self, idx):
-        # Ugly hack needed for windows
-        device_module.active_device = self.device
-        device.run(
-            results_directory=f"results_{idx}",
-            run_args={
-                self.G.v: idx * volt,
-                self.G.w: np.arange(10),  # Same values for all processes
-                self.G.x: np.arange(10) * idx,  # Different values
-            },
-        )
-        return self.G.v[:], self.G.w[:], self.G.x[:]
-
-
-@pytest.mark.cpp_standalone
-@pytest.mark.standalone_only
-def test_change_parameters_multiprocessing():
-    set_device("cpp_standalone", directory=None)
-    sim = RunSim()
-
-    import multiprocessing
-
-    with multiprocessing.Pool() as p:
-        results = p.map(sim.run_sim, range(5))
-
-    for idx, result in zip(range(5), results):
-        v, w, x = result
-        assert array_equal(v, np.ones(10) * idx * volt)
-        assert array_equal(w, np.arange(10))
-        assert array_equal(x, np.arange(10) * idx)
+        @check_units(index=1, result=1)
+        def brian_function(index):
+            raise NotImplementedError()
+
+        # Use the function in a somewhat convoluted way that exposes errors in the
+        # code generation process
+        G = PoissonGroup(5, rates="brian_function(i)*Hz")
+        S = Synapses(G, G, "rate_copy : Hz")
+        S.connect(j="i")
+        S.run_regularly("rate_copy = rates_pre")
+        run(defaultclock.dt)
+    assert_allclose(S.rate_copy[:], np.arange(len(G)) * 42 * Hz)
 
 
 if __name__ == "__main__":
@@ -854,6 +893,7 @@
         test_change_parameter_without_recompile_dict_syntax,
         test_change_parameter_without_recompile_dependencies,
         test_change_parameters_multiprocessing,
+        test_header_file_inclusion,
     ]:
         t()
         reinit_and_delete()