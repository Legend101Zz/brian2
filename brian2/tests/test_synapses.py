--- conflicted
+++ resolved
@@ -1291,11 +1291,7 @@
 def test_summed_variable_errors():
     G = NeuronGroup(10, """dv/dt = -v / (10*ms) : volt
                            sub = 2*v : volt
-<<<<<<< HEAD
-                           p : volt''', threshold='False')
-=======
                            p : volt""", threshold='False', reset='')
->>>>>>> a6e8760c
 
     # Using the (summed) flag for a differential equation or a parameter
     with pytest.raises(ValueError):
@@ -1620,7 +1616,6 @@
 def test_event_driven_dependency_error2():
     stim = SpikeGeneratorGroup(1, [0], [0]*ms, period=5*ms)
     tau = 5*ms
-<<<<<<< HEAD
     with pytest.raises(EquationError) as exc:
         syn = Synapses(stim, stim, '''
                        da/dt = -a / (5*ms) : 1 (clock-driven)
@@ -1638,18 +1633,6 @@
                            dc/dt = b / (5*ms) : 1 (event-driven)''',
                        on_pre='a+=1')
     assert "'c'" in str(exc.value) and "'a'" in str(exc.value) and "'b'" in str(exc.value)
-=======
-    syn = Synapses(stim, stim, """
-                   da/dt = -a / (5*ms) : 1 (clock-driven)
-                   db/dt = -b / (5*ms) : 1 (clock-driven)
-                   dc/dt = a*b / (5*ms) : 1 (event-driven)""",
-                   on_pre='a+=1')
-    syn.connect()
-    net = Network(collect())
-    with pytest.raises(BrianObjectException) as exc:
-        net.run(0*ms)
-    assert exc_isinstance(exc, UnsupportedEquationsException)
->>>>>>> a6e8760c
 
 
 @pytest.mark.codegen_independent
@@ -2324,15 +2307,8 @@
     S3 = Synapses(G, G, '')
     with pytest.raises(BrianObjectException) as exc:
         S3.connect(j='i+k for k in range(0, 5) if i <= N_post-5 and v_post >= 0')
-<<<<<<< HEAD
     assert exc_isinstance(exc, IndexError)
     assert 'outside allowed range' in str(exc.value.__cause__)
-=======
-        raise AssertionError("No BrianObjectException raised.")
-    except BrianObjectException as ex:
-        assert isinstance(ex.__cause__, IndexError)
-        assert 'outside allowed range' in str(ex.__cause__)
->>>>>>> a6e8760c
 
 
 @pytest.mark.standalone_compatible
