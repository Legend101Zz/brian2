{% extends 'common_group.cpp' %}

{% block maincode %}
<<<<<<< HEAD
	{# USES_VARIABLES { rate, t, _spikespace, _clock_t, _clock_dt,
	                    _num_source_neurons, _source_start, _source_stop } #}

	int _num_spikes = {{_spikespace}}[_num_spikespace-1];
	// For subgroups, we do not want to record all spikes
    // We assume that spikes are ordered
    int _start_idx = 0;
    int _end_idx = - 1;
    for(int _j=0; _j<_num_spikes; _j++)
    {
        const int _idx = {{_spikespace}}[_j];
        if (_idx >= _source_start) {
            _start_idx = _j;
            break;
        }
    }
    for(int _j=_start_idx; _j<_num_spikes; _j++)
    {
        const int _idx = {{_spikespace}}[_j];
        if (_idx >= _source_stop) {
            _end_idx = _j;
            break;
        }
    }
    if (_end_idx == -1)
        _end_idx =_num_spikes;
    _num_spikes = _end_idx - _start_idx;
	{{_dynamic_rate}}.push_back(1.0*_num_spikes/_clock_dt/_num_source_neurons);
	{{_dynamic_t}}.push_back(_clock_t);
=======

	{# USES_VARIABLES { rate, t, _spikespace, _clock_t, _clock_dt, _num_source_neurons } #}

	int32_t _num_spikes = {{_spikespace}}[_num_spikespace-1];
	{{ openmp_pragma('single') }}
	{
		{{_dynamic_rate}}.push_back(1.0*_num_spikes/_clock_dt/_num_source_neurons);
		{{_dynamic_t}}.push_back(_clock_t);
	}
>>>>>>> 6f3268c1
{% endblock %}

<|MERGE_RESOLUTION|>--- conflicted
+++ resolved
@@ -1,46 +1,37 @@
-{% extends 'common_group.cpp' %}
-
-{% block maincode %}
-<<<<<<< HEAD
-	{# USES_VARIABLES { rate, t, _spikespace, _clock_t, _clock_dt,
-	                    _num_source_neurons, _source_start, _source_stop } #}
-
-	int _num_spikes = {{_spikespace}}[_num_spikespace-1];
-	// For subgroups, we do not want to record all spikes
-    // We assume that spikes are ordered
-    int _start_idx = 0;
-    int _end_idx = - 1;
-    for(int _j=0; _j<_num_spikes; _j++)
-    {
-        const int _idx = {{_spikespace}}[_j];
-        if (_idx >= _source_start) {
-            _start_idx = _j;
-            break;
-        }
-    }
-    for(int _j=_start_idx; _j<_num_spikes; _j++)
-    {
-        const int _idx = {{_spikespace}}[_j];
-        if (_idx >= _source_stop) {
-            _end_idx = _j;
-            break;
-        }
-    }
-    if (_end_idx == -1)
-        _end_idx =_num_spikes;
-    _num_spikes = _end_idx - _start_idx;
-	{{_dynamic_rate}}.push_back(1.0*_num_spikes/_clock_dt/_num_source_neurons);
-	{{_dynamic_t}}.push_back(_clock_t);
-=======
-
-	{# USES_VARIABLES { rate, t, _spikespace, _clock_t, _clock_dt, _num_source_neurons } #}
-
-	int32_t _num_spikes = {{_spikespace}}[_num_spikespace-1];
-	{{ openmp_pragma('single') }}
-	{
-		{{_dynamic_rate}}.push_back(1.0*_num_spikes/_clock_dt/_num_source_neurons);
-		{{_dynamic_t}}.push_back(_clock_t);
-	}
->>>>>>> 6f3268c1
-{% endblock %}
-
+{% extends 'common_group.cpp' %}
+
+{% block maincode %}
+	{# USES_VARIABLES { rate, t, _spikespace, _clock_t, _clock_dt,
+	                    _num_source_neurons, _source_start, _source_stop } #}
+
+	int _num_spikes = {{_spikespace}}[_num_spikespace-1];
+	// For subgroups, we do not want to record all spikes
+    // We assume that spikes are ordered
+    int _start_idx = 0;
+    int _end_idx = - 1;
+    for(int _j=0; _j<_num_spikes; _j++)
+    {
+        const int _idx = {{_spikespace}}[_j];
+        if (_idx >= _source_start) {
+            _start_idx = _j;
+            break;
+        }
+    }
+    for(int _j=_start_idx; _j<_num_spikes; _j++)
+    {
+        const int _idx = {{_spikespace}}[_j];
+        if (_idx >= _source_stop) {
+            _end_idx = _j;
+            break;
+        }
+    }
+    if (_end_idx == -1)
+        _end_idx =_num_spikes;
+    _num_spikes = _end_idx - _start_idx;
+	{{ openmp_pragma('single') }}
+	{
+		{{_dynamic_rate}}.push_back(1.0*_num_spikes/_clock_dt/_num_source_neurons);
+		{{_dynamic_t}}.push_back(_clock_t);
+	}
+{% endblock %}
+