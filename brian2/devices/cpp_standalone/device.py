'''
Module implementing the C++ "standalone" device.
'''
import numpy
import os
import shutil
import subprocess
import inspect
from collections import defaultdict

import numpy as np

<<<<<<< HEAD
import numpy as np

from brian2.core.clocks import defaultclock
=======
>>>>>>> 50787cae
from brian2.core.network import Network
from brian2.core.clocks import defaultclock
from brian2.devices.device import Device, all_devices
from brian2.core.variables import *
from brian2.synapses.synapses import Synapses
from brian2.core.preferences import brian_prefs, BrianPreference
from brian2.utils.filetools import copy_directory, ensure_directory, in_directory
from brian2.utils.stringtools import word_substitute
from brian2.codegen.generators.cpp_generator import c_data_type
from brian2.units.fundamentalunits import Quantity, have_same_dimensions
from brian2.units import second
from brian2.utils.logger import get_logger

from .codeobject import CPPStandaloneCodeObject, openmp_pragma


__all__ = []

logger = get_logger(__name__)


# Preferences
brian_prefs.register_preferences(
    'codegen.cpp_standalone',
    'C++ standalone preferences ',
    openmp_threads = BrianPreference(
        default=0,
        docs='''
        The number of threads to use if OpenMP is turned on. By default, this value is set to 0 and the C++ code
        is generated without any reference to OpenMP. If greater than 0, then the corresponding number of threads
        are used to launch the simulation.
        ''',
        )
    )

def freeze(code, ns):
    # this is a bit of a hack, it should be passed to the template somehow
    for k, v in ns.items():
        if isinstance(v, (int, float)): # for the namespace provided for functions
            code = word_substitute(code, {k: str(v)})
        elif (isinstance(v, Variable) and not isinstance(v, AttributeVariable) and
              v.scalar and v.constant and v.read_only):
            value = v.get_value()
            if value < 0:
                string_value = '(%r)' % value
            else:
                string_value = '%r' % value
            value = v.get_value()
            if value < 0:
                string_value = '(%r)' % value
            else:
                string_value = '%r' % value
            code = word_substitute(code, {k: string_value})
    return code


class CPPWriter(object):
    def __init__(self, project_dir):
        self.project_dir = project_dir
        self.source_files = []
        self.header_files = []
        
    def write(self, filename, contents):
        logger.debug('Writing file %s:\n%s' % (filename, contents))
        if filename.lower().endswith('.cpp'):
            self.source_files.append(filename)
        elif filename.lower().endswith('.h'):
            self.header_files.append(filename)
        elif filename.endswith('.*'):
            self.write(filename[:-1]+'cpp', contents.cpp_file)
            self.write(filename[:-1]+'h', contents.h_file)
            return
        fullfilename = os.path.join(self.project_dir, filename)
        if os.path.exists(fullfilename):
            if open(fullfilename, 'r').read()==contents:
                return
        open(fullfilename, 'w').write(contents)


def invert_dict(x):
    return dict((v, k) for k, v in x.iteritems())


class CPPStandaloneDevice(Device):
    '''
    The `Device` used for C++ standalone simulations.
    '''
    def __init__(self):
        super(CPPStandaloneDevice, self).__init__()
        #: Dictionary mapping `ArrayVariable` objects to their globally
        #: unique name
        self.arrays = {}
        #: List of all dynamic arrays
        #: Dictionary mapping `DynamicArrayVariable` objects with 1 dimension to
        #: their globally unique name
        self.dynamic_arrays = {}
        #: Dictionary mapping `DynamicArrayVariable` objects with 2 dimensions
        #: to their globally unique name
        self.dynamic_arrays_2d = {}
        #: List of all arrays to be filled with zeros
        self.zero_arrays = []
        #: Dictionary of all arrays to be filled with numbers (mapping
        #: `ArrayVariable` objects to start value)
        self.arange_arrays = {}

        #: Whether the simulation has been run
        self.has_been_run = False

        #: Dict of all static saved arrays
        self.static_arrays = {}

        self.code_objects = {}
        self.main_queue = []
        self.report_func = ''
        self.synapses = []
        
        self.clocks = set([])
        
    def reinit(self):
        self.__init__()

    def insert_device_code(self, slot, code):
        '''
        Insert code directly into main.cpp
        '''
        if slot=='main':
            self.main_queue.append(('insert_code', code))
        else:
            logger.warn("Ignoring device code, unknown slot: %s, code: %s" % (slot, code))
            
    def static_array(self, name, arr):
        assert len(arr), 'length for %s: %d' % (name, len(arr))
        name = '_static_array_' + name
        basename = name
        i = 0
        while name in self.static_arrays:
            i += 1
            name = basename+'_'+str(i)
        self.static_arrays[name] = arr.copy()
        return name

    def get_array_name(self, var, access_data=True):
        '''
        Return a globally unique name for `var`.

        Parameters
        ----------
        access_data : bool, optional
            For `DynamicArrayVariable` objects, specifying `True` here means the
            name for the underlying data is returned. If specifying `False`,
            the name of object itself is returned (e.g. to allow resizing).
        '''
        if isinstance(var, DynamicArrayVariable):
            if access_data:
                return self.arrays[var]
            elif var.dimensions == 1:
                return self.dynamic_arrays[var]
            else:
                return self.dynamic_arrays_2d[var]
        elif isinstance(var, ArrayVariable):
            return self.arrays[var]
        else:
            raise TypeError(('Do not have a name for variable of type '
                             '%s') % type(var))

    def add_array(self, var):
        # Note that a dynamic array variable is added to both the arrays and
        # the _dynamic_array dictionary
        if isinstance(var, DynamicArrayVariable):
            # The code below is slightly more complicated than just looking
            # for a unique name as above for static_array, the name has
            # potentially to be unique for more than one dictionary, with
            # different prefixes. This is because dynamic arrays are added to
            # a ``dynamic_arrays`` dictionary (with a `_dynamic` prefix) and to
            # the general ``arrays`` dictionary. We want to make sure that we
            # use the same name in the two dictionaries, not for example
            # ``_dynamic_array_source_name_2`` and ``_array_source_name_1``
            # (this would work fine, but it would make the code harder to read).
            orig_dynamic_name = dynamic_name = '_dynamic_array_%s_%s' % (var.owner.name, var.name)
            orig_array_name = array_name = '_array_%s_%s' % (var.owner.name, var.name)
            suffix = 0

            if var.dimensions == 1:
                dynamic_dict = self.dynamic_arrays
            elif var.dimensions == 2:
                dynamic_dict = self.dynamic_arrays_2d
            else:
                raise AssertionError(('Did not expect a dynamic array with %d '
                                      'dimensions.') % var.dimensions)
            while (dynamic_name in dynamic_dict.values() or
                   array_name in self.arrays.values()):
                suffix += 1
                dynamic_name = orig_dynamic_name + '_%d' % suffix
                array_name = orig_array_name + '_%d' % suffix
            dynamic_dict[var] = dynamic_name
            self.arrays[var] = array_name
        else:
            orig_array_name = array_name = '_array_%s_%s' % (var.owner.name, var.name)
            suffix = 0
            while (array_name in self.arrays.values()):
                suffix += 1
                array_name = orig_array_name + '_%d' % suffix
            self.arrays[var] = array_name


    def init_with_zeros(self, var):
        self.zero_arrays.append(var)

    def init_with_arange(self, var, start):
        self.arange_arrays[var] = start

    def init_with_array(self, var, arr):
        array_name = self.get_array_name(var, access_data=False)
        # treat the array as a static array
        self.static_arrays[array_name] = arr.astype(var.dtype)

    def init_with_array(self, var, arr):
        array_name = self.get_array_name(var, access_data=False)
        # treat the array as a static array
        self.static_arrays[array_name] = arr.astype(var.dtype)

    def fill_with_array(self, var, arr):
        arr = np.asarray(arr)
        if arr.shape == ():
            arr = np.repeat(arr, var.size)
        # Using the std::vector instead of a pointer to the underlying
        # data for dynamic arrays is fast enough here and it saves us some
        # additional work to set up the pointer
        array_name = self.get_array_name(var, access_data=False)
        static_array_name = self.static_array(array_name, arr)
        self.main_queue.append(('set_by_array', (array_name,
                                                 static_array_name)))

    def variableview_set_with_index_array(self, variableview, item,
                                          value, check_units):
        if isinstance(item, slice) and item == slice(None):
            item = 'True'
        value = Quantity(value)

        if value.size == 1 and item == 'True':  # set the whole array to a scalar value
            if have_same_dimensions(value, 1):
                # Avoid a representation as "Quantity(...)" or "array(...)"
                value = float(value)
            variableview.set_with_expression_conditional(cond=item,
                                                         code=repr(value),
                                                         check_units=check_units)
        # Simple case where we don't have to do any indexing
        elif (item == 'True' and variableview.var_index == '_idx'):
            self.fill_with_array(variableview.variable, value)
        else:
            # We have to calculate indices. This will not work for synaptic
            # variables
            try:
                indices = variableview.indexing.calc_indices(item)
            except NotImplementedError:
                raise NotImplementedError(('Cannot set variable "%s" this way in '
                                           'standalone, try using string '
                                           'expressions.') % variableview.name)
            # Using the std::vector instead of a pointer to the underlying
            # data for dynamic arrays is fast enough here and it saves us some
            # additional work to set up the pointer
            arrayname = self.get_array_name(variableview.variable,
                                            access_data=False)
            staticarrayname_index = self.static_array('_index_'+arrayname,
                                                      indices)
            staticarrayname_value = self.static_array('_value_'+arrayname,
                                                      value)
            self.main_queue.append(('set_array_by_array', (arrayname,
                                                           staticarrayname_index,
                                                           staticarrayname_value)))

    def get_value(self, var, access_data=True):
        # Usually, we cannot retrieve the values of state variables in
        # standalone scripts since their values might depend on the evaluation
        # of expressions at runtime. For constant, read-only arrays that have
        # been explicitly initialized (static arrays) or aranges (e.g. the
        # neuronal indices) we can, however
        array_name = self.get_array_name(var, access_data=False)
        if (var.constant and var.read_only and
                (array_name in self.static_arrays or
                 var in self.arange_arrays)):
            if array_name in self.static_arrays:
                return self.static_arrays[array_name]
            elif var in self.arange_arrays:
                return np.arange(0, var.size) + self.arange_arrays[var]
        else:
            # After the network has been run, we can retrieve the values from
            # disk
            if self.has_been_run:
                dtype = var.dtype
                fname = os.path.join(self.project_dir, 'results',
                                     array_name)
                with open(fname, 'rb') as f:
                    data = np.fromfile(f, dtype=dtype)
                # This is a bit of an heuristic, but our 2d dynamic arrays are
                # only expanding in one dimension, we assume here that the
                # other dimension has size 0 at the beginning
                if isinstance(var.size, tuple) and len(var.size) == 2:
                    if var.size[0] * var.size[1] == len(data):
                        return data.reshape(var.size)
                    elif var.size[0] == 0:
                        return data.reshape((-1, var.size[1]))
                    elif var.size[0] == 0:
                        return data.reshape((var.size[1], -1))
                    else:
                        raise IndexError(('Do not now how to deal with 2d '
                                          'array of size %s, the array on disk '
                                          'has length %d') % (str(var.size),
                                                              len(data)))

                return data
            raise NotImplementedError('Cannot retrieve the values of state '
                                      'variables in standalone code before the '
                                      'simulation has been run.')

    def variableview_get_subexpression_with_index_array(self, variableview,
                                                        item, level=0,
                                                        run_namespace=None):
        raise NotImplementedError(('Cannot evaluate subexpressions in '
                                   'standalone scripts.'))


    def variableview_get_with_expression(self, variableview, code, level=0,
                                         run_namespace=None):
        raise NotImplementedError('Cannot retrieve the values of state '
                                  'variables with string expressions in '
                                  'standalone scripts.')

    def code_object_class(self, codeobj_class=None):
        # Ignore the requested codeobj_class
        return CPPStandaloneCodeObject

    def code_object(self, owner, name, abstract_code, variables, template_name,
                    variable_indices, codeobj_class=None, template_kwds=None,
                    override_conditional_write=None):
        codeobj = super(CPPStandaloneDevice, self).code_object(owner, name, abstract_code, variables,
                                                               template_name, variable_indices,
                                                               codeobj_class=codeobj_class,
                                                               template_kwds=template_kwds,
                                                               override_conditional_write=override_conditional_write,
                                                               )
        self.code_objects[codeobj.name] = codeobj
        return codeobj

    def build(self, project_dir='output', compile_project=True, run_project=False, debug=True,
              with_output=True, native=True,
              additional_source_files=None, additional_header_files=None,
              main_includes=None, run_includes=None,
              run_args=None):
        '''
        Build the project
        
        TODO: more details
        
        Parameters
        ----------
        project_dir : str
            The output directory to write the project to, any existing files will be overwritten.
        compile_project : bool
            Whether or not to attempt to compile the project using GNU make.
        run_project : bool
            Whether or not to attempt to run the built project if it successfully builds.
        debug : bool
            Whether to compile in debug mode.
        with_output : bool
            Whether or not to show the ``stdout`` of the built program when run.
        native : bool
            Whether or not to compile natively using the ``--march=native`` gcc option.
        additional_source_files : list of str
            A list of additional ``.cpp`` files to include in the build.
        additional_header_files : list of str
            A list of additional ``.h`` files to include in the build.
        main_includes : list of str
            A list of additional header files to include in ``main.cpp``.
        run_includes : list of str
            A list of additional header files to include in ``run.cpp``.
        n_threads : int, optional
            Number of threads for OpenMP
        n_threads : int, optional
            Number of threads for OpenMP
        '''
        
        if additional_source_files is None:
            additional_source_files = []
        if additional_header_files is None:
            additional_header_files = []
        if main_includes is None:
            main_includes = []
        if run_includes is None:
            run_includes = []
        if run_args is None:
            run_args = []
        self.project_dir = project_dir
        ensure_directory(project_dir)
        
        for d in ['code_objects', 'results', 'static_arrays']:
            ensure_directory(os.path.join(project_dir, d))
            
        writer = CPPWriter(project_dir)
        
        # Get the number of threads if specified in an openmp context
        nb_threads = brian_prefs.codegen.cpp_standalone.openmp_threads   
        # If the number is negative, we need to throw an error
        if (nb_threads < 0):
            raise ValueError('The number of OpenMP threads can not be negative !') 

        logger.debug("Writing C++ standalone project to directory "+os.path.normpath(project_dir))

        arange_arrays = sorted([(var, start)
                                for var, start in self.arange_arrays.iteritems()],
                               key=lambda (var, start): var.name)

        # # Find np arrays in the namespaces and convert them into static
        # # arrays. Hopefully they are correctly used in the code: For example,
        # # this works for the namespaces for functions with C++ (e.g. TimedArray
        # # treats it as a C array) but does not work in places that are
        # # implicitly vectorized (state updaters, resets, etc.). But arrays
        # # shouldn't be used there anyway.
        for code_object in self.code_objects.itervalues():
            for name, value in code_object.variables.iteritems():
                if isinstance(value, np.ndarray):
                    self.static_arrays[name] = value

        # write the static arrays
        logger.debug("static arrays: "+str(sorted(self.static_arrays.keys())))
        static_array_specs = []
        for name, arr in sorted(self.static_arrays.items()):
            arr.tofile(os.path.join(project_dir, 'static_arrays', name))
            static_array_specs.append((name, c_data_type(arr.dtype), arr.size, name))

        # Write the global objects
        networks = [net() for net in Network.__instances__()
                    if net().name!='_fake_network']
        synapses = []
        for net in networks:
            synapses.extend(s for s in net.objects if isinstance(s, Synapses))

        # Not sure what the best place is to call Network.after_run -- at the
        # moment the only important thing it does is to clear the objects stored
        # in magic_network. If this is not done, this might lead to problems
        # for repeated runs of standalone (e.g. in the test suite).
        for net in networks:
            net.after_run()

        arr_tmp = CPPStandaloneCodeObject.templater.objects(
                        None, None,
                        array_specs=self.arrays,
                        dynamic_array_specs=self.dynamic_arrays,
                        dynamic_array_2d_specs=self.dynamic_arrays_2d,
                        zero_arrays=self.zero_arrays,
                        arange_arrays=arange_arrays,
                        synapses=synapses,
                        clocks=self.clocks,
                        static_array_specs=static_array_specs,
                        networks=networks)
        writer.write('objects.*', arr_tmp)

        main_lines = []
        procedures = [('', main_lines)]
        runfuncs   = {}
        for func, args in self.main_queue:
            if func=='run_code_object':
                codeobj, = args
                main_lines.append('_run_%s();' % codeobj.name)
            elif func=='run_network':
                net, netcode = args
                main_lines.extend(netcode)
            elif func=='set_by_array':
                arrayname, staticarrayname = args
                code = '''
                {pragma}
                for(int i=0; i<_num_{staticarrayname}; i++)
                {{
                    {arrayname}[i] = {staticarrayname}[i];
                }}
                '''.format(arrayname=arrayname, staticarrayname=staticarrayname, pragma=openmp_pragma('static'))
                main_lines.extend(code.split('\n'))
            elif func=='set_array_by_array':
                arrayname, staticarrayname_index, staticarrayname_value = args
                code = '''
                {pragma}
                for(int i=0; i<_num_{staticarrayname_index}; i++)
                {{
                    {arrayname}[{staticarrayname_index}[i]] = {staticarrayname_value}[i];
                }}
                '''.format(arrayname=arrayname, staticarrayname_index=staticarrayname_index,
                           staticarrayname_value=staticarrayname_value, pragma=openmp_pragma('static'))
                main_lines.extend(code.split('\n'))
            elif func=='insert_code':
                main_lines.append(args)
            elif func=='start_run_func':
                name, include_in_parent = args
                if include_in_parent:
                    main_lines.append('%s();' % name)
                main_lines = []
                procedures.append((name, main_lines))
            elif func=='end_run_func':
                name, include_in_parent = args
                name, main_lines = procedures.pop(-1)
                runfuncs[name] = main_lines
                name, main_lines = procedures[-1]
            else:
                raise NotImplementedError("Unknown main queue function type "+func)

        # generate the finalisations
        for codeobj in self.code_objects.itervalues():
            if hasattr(codeobj.code, 'main_finalise'):
                main_lines.append(codeobj.code.main_finalise)

        # Generate data for non-constant values
        code_object_defs = defaultdict(list)
        for codeobj in self.code_objects.itervalues():
            lines = []
            lines = []
            for k, v in codeobj.variables.iteritems():
                if isinstance(v, AttributeVariable):
                    # We assume all attributes are implemented as property-like methods
                    line = 'const {c_type} {varname} = {objname}.{attrname}();'
                    lines.append(line.format(c_type=c_data_type(v.dtype), varname=k, objname=v.obj.name,
                                             attrname=v.attribute))
                elif isinstance(v, ArrayVariable):
                    try:
                        if isinstance(v, DynamicArrayVariable):
                            if v.dimensions == 1:
                                dyn_array_name = self.dynamic_arrays[v]
                                array_name = self.arrays[v]
                                line = '{c_type}* const {array_name} = &{dyn_array_name}[0];'
                                line = line.format(c_type=c_data_type(v.dtype), array_name=array_name,
                                                   dyn_array_name=dyn_array_name)
                                lines.append(line)
                                line = 'const int _num{k} = {dyn_array_name}.size();'
                                line = line.format(k=k, dyn_array_name=dyn_array_name)
                                lines.append(line)
                        else:
                            lines.append('const int _num%s = %s;' % (k, v.size))
                    except TypeError:
                        pass
            for line in lines:
                # Sometimes an array is referred to by to different keys in our
                # dictionary -- make sure to never add a line twice
                if not line in code_object_defs[codeobj.name]:
                    code_object_defs[codeobj.name].append(line)
            for line in lines:
                # Sometimes an array is referred to by to different keys in our
                # dictionary -- make sure to never add a line twice
                if not line in code_object_defs[codeobj.name]:
                    code_object_defs[codeobj.name].append(line)

        # Generate the code objects
        for codeobj in self.code_objects.itervalues():
            ns = codeobj.variables
            # TODO: fix these freeze/CONSTANTS hacks somehow - they work but not elegant.
            code = freeze(codeobj.code.cpp_file, ns)
            code = code.replace('%CONSTANTS%', '\n'.join(code_object_defs[codeobj.name]))
            code = '#include "objects.h"\n'+code
            
            writer.write('code_objects/'+codeobj.name+'.cpp', code)
            writer.write('code_objects/'+codeobj.name+'.h', codeobj.code.h_file)
                    
        # The code_objects are passed in the right order to run them because they were
        # sorted by the Network object. To support multiple clocks we'll need to be
        # smarter about that.
        main_tmp = CPPStandaloneCodeObject.templater.main(None, None,
                                                          main_lines=main_lines,
                                                          code_objects=self.code_objects.values(),
                                                          report_func=self.report_func,
                                                          dt=float(defaultclock.dt),
                                                          additional_headers=main_includes,
                                                          )
        writer.write('main.cpp', main_tmp)

        main_tmp = CPPStandaloneCodeObject.templater.network(None, None)
        writer.write('network.*', main_tmp)

        main_tmp = CPPStandaloneCodeObject.templater.synapses_classes(None, None)
        writer.write('synapses_classes.*', main_tmp)
        
        # Generate the run functions
        run_tmp = CPPStandaloneCodeObject.templater.run(None, None, run_funcs=runfuncs,
                                                        code_objects=self.code_objects.values(),
                                                        additional_headers=run_includes,
                                                        )
        writer.write('run.*', run_tmp)

        # Copy the brianlibdirectory
        brianlib_dir = os.path.join(os.path.split(inspect.getsourcefile(CPPStandaloneCodeObject))[0],
                                    'brianlib')
        brianlib_files = copy_directory(brianlib_dir, os.path.join(project_dir, 'brianlib'))
        for file in brianlib_files:
            if file.lower().endswith('.cpp'):
                writer.source_files.append('brianlib/'+file)
            elif file.lower().endswith('.h'):
                writer.header_files.append('brianlib/'+file)

        # Copy the CSpikeQueue implementation
        spikequeue_h = os.path.join(project_dir, 'brianlib', 'spikequeue.h')
        shutil.copy2(os.path.join(os.path.split(inspect.getsourcefile(Synapses))[0], 'cspikequeue.cpp'),
                     spikequeue_h)

        #writer.header_files.append(spikequeue_h)
        
        writer.source_files.extend(additional_source_files)
        writer.header_files.extend(additional_header_files)

        # Generate the makefile
        if os.name=='nt':
            rm_cmd = 'del'
        else:
            rm_cmd = 'rm'
        makefile_tmp = CPPStandaloneCodeObject.templater.makefile(None, None,
                                                                  source_files=' '.join(writer.source_files),
                                                                  header_files=' '.join(writer.header_files),
                                                                  rm_cmd=rm_cmd)
        writer.write('makefile', makefile_tmp)

        # build the project
        if compile_project:
            with in_directory(project_dir):
                if debug:
                    x = os.system('make debug')
                elif native:
                    x = os.system('make native')
                else:
                    x = os.system('make')
                if x==0:
                    if run_project:
                        if not with_output:
                            stdout = open(os.devnull, 'w')
                        else:
                            stdout = None
                        if os.name=='nt':
                            x = subprocess.call(['main'] + run_args, stdout=stdout)
                        else:
                            x = subprocess.call(['./main'] + run_args, stdout=stdout)
                        if x:
                            raise RuntimeError("Project run failed")
                        self.has_been_run = True
                else:
                    raise RuntimeError("Project compilation failed")

    def network_run(self, net, duration, report=None, report_period=10*second,
                    namespace=None, level=0):
        net._clocks = [obj.clock for obj in net.objects]
        # We have to use +2 for the level argument here, since this function is
        # called through the device_override mechanism
        net.before_run(namespace, level=level+2)
            
        self.clocks.update(net._clocks)

        # TODO: remove this horrible hack
        for clock in self.clocks:
            if clock.name=='clock':
                clock._name = '_clock'
            
        # Extract all the CodeObjects
        # Note that since we ran the Network object, these CodeObjects will be sorted into the right
        # running order, assuming that there is only one clock
        code_objects = []
        for obj in net.objects:
            for codeobj in obj._code_objects:
                code_objects.append((obj.clock, codeobj))

        # Code for a progress reporting function
        standard_code = '''
        void report_progress(const double elapsed, const double completed, const double duration)
        {
            if (completed == 0.0)
            {
                %STREAMNAME% << "Starting simulation for duration " << duration << " s";
            } else
            {
                %STREAMNAME% << completed*duration << " s (" << (int)(completed*100.) << "%) simulated in " << elapsed << " s";
                if (completed < 1.0)
                {
                    const int remaining = (int)((1-completed)/completed*elapsed+0.5);
                    %STREAMNAME% << ", estimated " << remaining << " s remaining.";
                }
            }

            %STREAMNAME% << std::endl << std::flush;
        }
        '''
        if report is None:
            self.report_func = ''
        elif report == 'text' or report == 'stdout':
            self.report_func = standard_code.replace('%STREAMNAME%', 'std::cout')
        elif report == 'stderr':
            self.report_func = standard_code.replace('%STREAMNAME%', 'std::cerr')
        elif isinstance(report, basestring):
            self.report_func = '''
            void report_progress(const double elapsed, const double completed, const double duration)
            {
            %REPORT%
            }
            '''.replace('%REPORT%', report)
        else:
            raise TypeError(('report argument has to be either "text", '
                             '"stdout", "stderr", or the code for a report '
                             'function'))

        if report is not None:
            report_call = 'report_progress'
        else:
            report_call = 'NULL'

        # Generate the updaters
        run_lines = ['{net.name}.clear();'.format(net=net)]
        for clock, codeobj in code_objects:
            run_lines.append('{net.name}.add(&{clock.name}, _run_{codeobj.name});'.format(clock=clock, net=net,
                                                                                               codeobj=codeobj))

        run_lines.append('{net.name}.run({duration}, {report_call}, {report_period});'.format(net=net,
                                                                                              duration=float(duration),
                                                                                              report_call=report_call,
                                                                                              report_period=float(report_period)))
        self.main_queue.append(('run_network', (net, run_lines)))

    def network_store(self, net, name='default'):
        raise NotImplementedError(('The store/restore mechanism is not '
                                   'supported in the C++ standalone'))

    def network_restore(self, net, name='default'):
        raise NotImplementedError(('The store/restore mechanism is not '
                                   'supported in the C++ standalone'))

    def run_function(self, name, include_in_parent=True):
        '''
        Context manager to divert code into a function
        
        Code that happens within the scope of this context manager will go into the named function.
        
        Parameters
        ----------
        name : str
            The name of the function to divert code into.
        include_in_parent : bool
            Whether or not to include a call to the newly defined function in the parent context.
        '''
        return RunFunctionContext(name, include_in_parent)


class RunFunctionContext(object):
    def __init__(self, name, include_in_parent):
        self.name = name
        self.include_in_parent = include_in_parent
    def __enter__(self):
        cpp_standalone_device.main_queue.append(('start_run_func', (self.name, self.include_in_parent)))
    def __exit__(self, type, value, traceback):
        cpp_standalone_device.main_queue.append(('end_run_func', (self.name, self.include_in_parent)))


cpp_standalone_device = CPPStandaloneDevice()

all_devices['cpp_standalone'] = cpp_standalone_device
<|MERGE_RESOLUTION|>--- conflicted
+++ resolved
@@ -1,772 +1,742 @@
-'''
-Module implementing the C++ "standalone" device.
-'''
-import numpy
-import os
-import shutil
-import subprocess
-import inspect
-from collections import defaultdict
-
-import numpy as np
-
-<<<<<<< HEAD
-import numpy as np
-
-from brian2.core.clocks import defaultclock
-=======
->>>>>>> 50787cae
-from brian2.core.network import Network
-from brian2.core.clocks import defaultclock
-from brian2.devices.device import Device, all_devices
-from brian2.core.variables import *
-from brian2.synapses.synapses import Synapses
-from brian2.core.preferences import brian_prefs, BrianPreference
-from brian2.utils.filetools import copy_directory, ensure_directory, in_directory
-from brian2.utils.stringtools import word_substitute
-from brian2.codegen.generators.cpp_generator import c_data_type
-from brian2.units.fundamentalunits import Quantity, have_same_dimensions
-from brian2.units import second
-from brian2.utils.logger import get_logger
-
-from .codeobject import CPPStandaloneCodeObject, openmp_pragma
-
-
-__all__ = []
-
-logger = get_logger(__name__)
-
-
-# Preferences
-brian_prefs.register_preferences(
-    'codegen.cpp_standalone',
-    'C++ standalone preferences ',
-    openmp_threads = BrianPreference(
-        default=0,
-        docs='''
-        The number of threads to use if OpenMP is turned on. By default, this value is set to 0 and the C++ code
-        is generated without any reference to OpenMP. If greater than 0, then the corresponding number of threads
-        are used to launch the simulation.
-        ''',
-        )
-    )
-
-def freeze(code, ns):
-    # this is a bit of a hack, it should be passed to the template somehow
-    for k, v in ns.items():
-        if isinstance(v, (int, float)): # for the namespace provided for functions
-            code = word_substitute(code, {k: str(v)})
-        elif (isinstance(v, Variable) and not isinstance(v, AttributeVariable) and
-              v.scalar and v.constant and v.read_only):
-            value = v.get_value()
-            if value < 0:
-                string_value = '(%r)' % value
-            else:
-                string_value = '%r' % value
-            value = v.get_value()
-            if value < 0:
-                string_value = '(%r)' % value
-            else:
-                string_value = '%r' % value
-            code = word_substitute(code, {k: string_value})
-    return code
-
-
-class CPPWriter(object):
-    def __init__(self, project_dir):
-        self.project_dir = project_dir
-        self.source_files = []
-        self.header_files = []
-        
-    def write(self, filename, contents):
-        logger.debug('Writing file %s:\n%s' % (filename, contents))
-        if filename.lower().endswith('.cpp'):
-            self.source_files.append(filename)
-        elif filename.lower().endswith('.h'):
-            self.header_files.append(filename)
-        elif filename.endswith('.*'):
-            self.write(filename[:-1]+'cpp', contents.cpp_file)
-            self.write(filename[:-1]+'h', contents.h_file)
-            return
-        fullfilename = os.path.join(self.project_dir, filename)
-        if os.path.exists(fullfilename):
-            if open(fullfilename, 'r').read()==contents:
-                return
-        open(fullfilename, 'w').write(contents)
-
-
-def invert_dict(x):
-    return dict((v, k) for k, v in x.iteritems())
-
-
-class CPPStandaloneDevice(Device):
-    '''
-    The `Device` used for C++ standalone simulations.
-    '''
-    def __init__(self):
-        super(CPPStandaloneDevice, self).__init__()
-        #: Dictionary mapping `ArrayVariable` objects to their globally
-        #: unique name
-        self.arrays = {}
-        #: List of all dynamic arrays
-        #: Dictionary mapping `DynamicArrayVariable` objects with 1 dimension to
-        #: their globally unique name
-        self.dynamic_arrays = {}
-        #: Dictionary mapping `DynamicArrayVariable` objects with 2 dimensions
-        #: to their globally unique name
-        self.dynamic_arrays_2d = {}
-        #: List of all arrays to be filled with zeros
-        self.zero_arrays = []
-        #: Dictionary of all arrays to be filled with numbers (mapping
-        #: `ArrayVariable` objects to start value)
-        self.arange_arrays = {}
-
-        #: Whether the simulation has been run
-        self.has_been_run = False
-
-        #: Dict of all static saved arrays
-        self.static_arrays = {}
-
-        self.code_objects = {}
-        self.main_queue = []
-        self.report_func = ''
-        self.synapses = []
-        
-        self.clocks = set([])
-        
-    def reinit(self):
-        self.__init__()
-
-    def insert_device_code(self, slot, code):
-        '''
-        Insert code directly into main.cpp
-        '''
-        if slot=='main':
-            self.main_queue.append(('insert_code', code))
-        else:
-            logger.warn("Ignoring device code, unknown slot: %s, code: %s" % (slot, code))
-            
-    def static_array(self, name, arr):
-        assert len(arr), 'length for %s: %d' % (name, len(arr))
-        name = '_static_array_' + name
-        basename = name
-        i = 0
-        while name in self.static_arrays:
-            i += 1
-            name = basename+'_'+str(i)
-        self.static_arrays[name] = arr.copy()
-        return name
-
-    def get_array_name(self, var, access_data=True):
-        '''
-        Return a globally unique name for `var`.
-
-        Parameters
-        ----------
-        access_data : bool, optional
-            For `DynamicArrayVariable` objects, specifying `True` here means the
-            name for the underlying data is returned. If specifying `False`,
-            the name of object itself is returned (e.g. to allow resizing).
-        '''
-        if isinstance(var, DynamicArrayVariable):
-            if access_data:
-                return self.arrays[var]
-            elif var.dimensions == 1:
-                return self.dynamic_arrays[var]
-            else:
-                return self.dynamic_arrays_2d[var]
-        elif isinstance(var, ArrayVariable):
-            return self.arrays[var]
-        else:
-            raise TypeError(('Do not have a name for variable of type '
-                             '%s') % type(var))
-
-    def add_array(self, var):
-        # Note that a dynamic array variable is added to both the arrays and
-        # the _dynamic_array dictionary
-        if isinstance(var, DynamicArrayVariable):
-            # The code below is slightly more complicated than just looking
-            # for a unique name as above for static_array, the name has
-            # potentially to be unique for more than one dictionary, with
-            # different prefixes. This is because dynamic arrays are added to
-            # a ``dynamic_arrays`` dictionary (with a `_dynamic` prefix) and to
-            # the general ``arrays`` dictionary. We want to make sure that we
-            # use the same name in the two dictionaries, not for example
-            # ``_dynamic_array_source_name_2`` and ``_array_source_name_1``
-            # (this would work fine, but it would make the code harder to read).
-            orig_dynamic_name = dynamic_name = '_dynamic_array_%s_%s' % (var.owner.name, var.name)
-            orig_array_name = array_name = '_array_%s_%s' % (var.owner.name, var.name)
-            suffix = 0
-
-            if var.dimensions == 1:
-                dynamic_dict = self.dynamic_arrays
-            elif var.dimensions == 2:
-                dynamic_dict = self.dynamic_arrays_2d
-            else:
-                raise AssertionError(('Did not expect a dynamic array with %d '
-                                      'dimensions.') % var.dimensions)
-            while (dynamic_name in dynamic_dict.values() or
-                   array_name in self.arrays.values()):
-                suffix += 1
-                dynamic_name = orig_dynamic_name + '_%d' % suffix
-                array_name = orig_array_name + '_%d' % suffix
-            dynamic_dict[var] = dynamic_name
-            self.arrays[var] = array_name
-        else:
-            orig_array_name = array_name = '_array_%s_%s' % (var.owner.name, var.name)
-            suffix = 0
-            while (array_name in self.arrays.values()):
-                suffix += 1
-                array_name = orig_array_name + '_%d' % suffix
-            self.arrays[var] = array_name
-
-
-    def init_with_zeros(self, var):
-        self.zero_arrays.append(var)
-
-    def init_with_arange(self, var, start):
-        self.arange_arrays[var] = start
-
-    def init_with_array(self, var, arr):
-        array_name = self.get_array_name(var, access_data=False)
-        # treat the array as a static array
-        self.static_arrays[array_name] = arr.astype(var.dtype)
-
-    def init_with_array(self, var, arr):
-        array_name = self.get_array_name(var, access_data=False)
-        # treat the array as a static array
-        self.static_arrays[array_name] = arr.astype(var.dtype)
-
-    def fill_with_array(self, var, arr):
-        arr = np.asarray(arr)
-        if arr.shape == ():
-            arr = np.repeat(arr, var.size)
-        # Using the std::vector instead of a pointer to the underlying
-        # data for dynamic arrays is fast enough here and it saves us some
-        # additional work to set up the pointer
-        array_name = self.get_array_name(var, access_data=False)
-        static_array_name = self.static_array(array_name, arr)
-        self.main_queue.append(('set_by_array', (array_name,
-                                                 static_array_name)))
-
-    def variableview_set_with_index_array(self, variableview, item,
-                                          value, check_units):
-        if isinstance(item, slice) and item == slice(None):
-            item = 'True'
-        value = Quantity(value)
-
-        if value.size == 1 and item == 'True':  # set the whole array to a scalar value
-            if have_same_dimensions(value, 1):
-                # Avoid a representation as "Quantity(...)" or "array(...)"
-                value = float(value)
-            variableview.set_with_expression_conditional(cond=item,
-                                                         code=repr(value),
-                                                         check_units=check_units)
-        # Simple case where we don't have to do any indexing
-        elif (item == 'True' and variableview.var_index == '_idx'):
-            self.fill_with_array(variableview.variable, value)
-        else:
-            # We have to calculate indices. This will not work for synaptic
-            # variables
-            try:
-                indices = variableview.indexing.calc_indices(item)
-            except NotImplementedError:
-                raise NotImplementedError(('Cannot set variable "%s" this way in '
-                                           'standalone, try using string '
-                                           'expressions.') % variableview.name)
-            # Using the std::vector instead of a pointer to the underlying
-            # data for dynamic arrays is fast enough here and it saves us some
-            # additional work to set up the pointer
-            arrayname = self.get_array_name(variableview.variable,
-                                            access_data=False)
-            staticarrayname_index = self.static_array('_index_'+arrayname,
-                                                      indices)
-            staticarrayname_value = self.static_array('_value_'+arrayname,
-                                                      value)
-            self.main_queue.append(('set_array_by_array', (arrayname,
-                                                           staticarrayname_index,
-                                                           staticarrayname_value)))
-
-    def get_value(self, var, access_data=True):
-        # Usually, we cannot retrieve the values of state variables in
-        # standalone scripts since their values might depend on the evaluation
-        # of expressions at runtime. For constant, read-only arrays that have
-        # been explicitly initialized (static arrays) or aranges (e.g. the
-        # neuronal indices) we can, however
-        array_name = self.get_array_name(var, access_data=False)
-        if (var.constant and var.read_only and
-                (array_name in self.static_arrays or
-                 var in self.arange_arrays)):
-            if array_name in self.static_arrays:
-                return self.static_arrays[array_name]
-            elif var in self.arange_arrays:
-                return np.arange(0, var.size) + self.arange_arrays[var]
-        else:
-            # After the network has been run, we can retrieve the values from
-            # disk
-            if self.has_been_run:
-                dtype = var.dtype
-                fname = os.path.join(self.project_dir, 'results',
-                                     array_name)
-                with open(fname, 'rb') as f:
-                    data = np.fromfile(f, dtype=dtype)
-                # This is a bit of an heuristic, but our 2d dynamic arrays are
-                # only expanding in one dimension, we assume here that the
-                # other dimension has size 0 at the beginning
-                if isinstance(var.size, tuple) and len(var.size) == 2:
-                    if var.size[0] * var.size[1] == len(data):
-                        return data.reshape(var.size)
-                    elif var.size[0] == 0:
-                        return data.reshape((-1, var.size[1]))
-                    elif var.size[0] == 0:
-                        return data.reshape((var.size[1], -1))
-                    else:
-                        raise IndexError(('Do not now how to deal with 2d '
-                                          'array of size %s, the array on disk '
-                                          'has length %d') % (str(var.size),
-                                                              len(data)))
-
-                return data
-            raise NotImplementedError('Cannot retrieve the values of state '
-                                      'variables in standalone code before the '
-                                      'simulation has been run.')
-
-    def variableview_get_subexpression_with_index_array(self, variableview,
-                                                        item, level=0,
-                                                        run_namespace=None):
-        raise NotImplementedError(('Cannot evaluate subexpressions in '
-                                   'standalone scripts.'))
-
-
-    def variableview_get_with_expression(self, variableview, code, level=0,
-                                         run_namespace=None):
-        raise NotImplementedError('Cannot retrieve the values of state '
-                                  'variables with string expressions in '
-                                  'standalone scripts.')
-
-    def code_object_class(self, codeobj_class=None):
-        # Ignore the requested codeobj_class
-        return CPPStandaloneCodeObject
-
-    def code_object(self, owner, name, abstract_code, variables, template_name,
-                    variable_indices, codeobj_class=None, template_kwds=None,
-                    override_conditional_write=None):
-        codeobj = super(CPPStandaloneDevice, self).code_object(owner, name, abstract_code, variables,
-                                                               template_name, variable_indices,
-                                                               codeobj_class=codeobj_class,
-                                                               template_kwds=template_kwds,
-                                                               override_conditional_write=override_conditional_write,
-                                                               )
-        self.code_objects[codeobj.name] = codeobj
-        return codeobj
-
-    def build(self, project_dir='output', compile_project=True, run_project=False, debug=True,
-              with_output=True, native=True,
-              additional_source_files=None, additional_header_files=None,
-              main_includes=None, run_includes=None,
-              run_args=None):
-        '''
-        Build the project
-        
-        TODO: more details
-        
-        Parameters
-        ----------
-        project_dir : str
-            The output directory to write the project to, any existing files will be overwritten.
-        compile_project : bool
-            Whether or not to attempt to compile the project using GNU make.
-        run_project : bool
-            Whether or not to attempt to run the built project if it successfully builds.
-        debug : bool
-            Whether to compile in debug mode.
-        with_output : bool
-            Whether or not to show the ``stdout`` of the built program when run.
-        native : bool
-            Whether or not to compile natively using the ``--march=native`` gcc option.
-        additional_source_files : list of str
-            A list of additional ``.cpp`` files to include in the build.
-        additional_header_files : list of str
-            A list of additional ``.h`` files to include in the build.
-        main_includes : list of str
-            A list of additional header files to include in ``main.cpp``.
-        run_includes : list of str
-            A list of additional header files to include in ``run.cpp``.
-        n_threads : int, optional
-            Number of threads for OpenMP
-        n_threads : int, optional
-            Number of threads for OpenMP
-        '''
-        
-        if additional_source_files is None:
-            additional_source_files = []
-        if additional_header_files is None:
-            additional_header_files = []
-        if main_includes is None:
-            main_includes = []
-        if run_includes is None:
-            run_includes = []
-        if run_args is None:
-            run_args = []
-        self.project_dir = project_dir
-        ensure_directory(project_dir)
-        
-        for d in ['code_objects', 'results', 'static_arrays']:
-            ensure_directory(os.path.join(project_dir, d))
-            
-        writer = CPPWriter(project_dir)
-        
-        # Get the number of threads if specified in an openmp context
-        nb_threads = brian_prefs.codegen.cpp_standalone.openmp_threads   
-        # If the number is negative, we need to throw an error
-        if (nb_threads < 0):
-            raise ValueError('The number of OpenMP threads can not be negative !') 
-
-        logger.debug("Writing C++ standalone project to directory "+os.path.normpath(project_dir))
-
-        arange_arrays = sorted([(var, start)
-                                for var, start in self.arange_arrays.iteritems()],
-                               key=lambda (var, start): var.name)
-
-        # # Find np arrays in the namespaces and convert them into static
-        # # arrays. Hopefully they are correctly used in the code: For example,
-        # # this works for the namespaces for functions with C++ (e.g. TimedArray
-        # # treats it as a C array) but does not work in places that are
-        # # implicitly vectorized (state updaters, resets, etc.). But arrays
-        # # shouldn't be used there anyway.
-        for code_object in self.code_objects.itervalues():
-            for name, value in code_object.variables.iteritems():
-                if isinstance(value, np.ndarray):
-                    self.static_arrays[name] = value
-
-        # write the static arrays
-        logger.debug("static arrays: "+str(sorted(self.static_arrays.keys())))
-        static_array_specs = []
-        for name, arr in sorted(self.static_arrays.items()):
-            arr.tofile(os.path.join(project_dir, 'static_arrays', name))
-            static_array_specs.append((name, c_data_type(arr.dtype), arr.size, name))
-
-        # Write the global objects
-        networks = [net() for net in Network.__instances__()
-                    if net().name!='_fake_network']
-        synapses = []
-        for net in networks:
-            synapses.extend(s for s in net.objects if isinstance(s, Synapses))
-
-        # Not sure what the best place is to call Network.after_run -- at the
-        # moment the only important thing it does is to clear the objects stored
-        # in magic_network. If this is not done, this might lead to problems
-        # for repeated runs of standalone (e.g. in the test suite).
-        for net in networks:
-            net.after_run()
-
-        arr_tmp = CPPStandaloneCodeObject.templater.objects(
-                        None, None,
-                        array_specs=self.arrays,
-                        dynamic_array_specs=self.dynamic_arrays,
-                        dynamic_array_2d_specs=self.dynamic_arrays_2d,
-                        zero_arrays=self.zero_arrays,
-                        arange_arrays=arange_arrays,
-                        synapses=synapses,
-                        clocks=self.clocks,
-                        static_array_specs=static_array_specs,
-                        networks=networks)
-        writer.write('objects.*', arr_tmp)
-
-        main_lines = []
-        procedures = [('', main_lines)]
-        runfuncs   = {}
-        for func, args in self.main_queue:
-            if func=='run_code_object':
-                codeobj, = args
-                main_lines.append('_run_%s();' % codeobj.name)
-            elif func=='run_network':
-                net, netcode = args
-                main_lines.extend(netcode)
-            elif func=='set_by_array':
-                arrayname, staticarrayname = args
-                code = '''
-                {pragma}
-                for(int i=0; i<_num_{staticarrayname}; i++)
-                {{
-                    {arrayname}[i] = {staticarrayname}[i];
-                }}
-                '''.format(arrayname=arrayname, staticarrayname=staticarrayname, pragma=openmp_pragma('static'))
-                main_lines.extend(code.split('\n'))
-            elif func=='set_array_by_array':
-                arrayname, staticarrayname_index, staticarrayname_value = args
-                code = '''
-                {pragma}
-                for(int i=0; i<_num_{staticarrayname_index}; i++)
-                {{
-                    {arrayname}[{staticarrayname_index}[i]] = {staticarrayname_value}[i];
-                }}
-                '''.format(arrayname=arrayname, staticarrayname_index=staticarrayname_index,
-                           staticarrayname_value=staticarrayname_value, pragma=openmp_pragma('static'))
-                main_lines.extend(code.split('\n'))
-            elif func=='insert_code':
-                main_lines.append(args)
-            elif func=='start_run_func':
-                name, include_in_parent = args
-                if include_in_parent:
-                    main_lines.append('%s();' % name)
-                main_lines = []
-                procedures.append((name, main_lines))
-            elif func=='end_run_func':
-                name, include_in_parent = args
-                name, main_lines = procedures.pop(-1)
-                runfuncs[name] = main_lines
-                name, main_lines = procedures[-1]
-            else:
-                raise NotImplementedError("Unknown main queue function type "+func)
-
-        # generate the finalisations
-        for codeobj in self.code_objects.itervalues():
-            if hasattr(codeobj.code, 'main_finalise'):
-                main_lines.append(codeobj.code.main_finalise)
-
-        # Generate data for non-constant values
-        code_object_defs = defaultdict(list)
-        for codeobj in self.code_objects.itervalues():
-            lines = []
-            lines = []
-            for k, v in codeobj.variables.iteritems():
-                if isinstance(v, AttributeVariable):
-                    # We assume all attributes are implemented as property-like methods
-                    line = 'const {c_type} {varname} = {objname}.{attrname}();'
-                    lines.append(line.format(c_type=c_data_type(v.dtype), varname=k, objname=v.obj.name,
-                                             attrname=v.attribute))
-                elif isinstance(v, ArrayVariable):
-                    try:
-                        if isinstance(v, DynamicArrayVariable):
-                            if v.dimensions == 1:
-                                dyn_array_name = self.dynamic_arrays[v]
-                                array_name = self.arrays[v]
-                                line = '{c_type}* const {array_name} = &{dyn_array_name}[0];'
-                                line = line.format(c_type=c_data_type(v.dtype), array_name=array_name,
-                                                   dyn_array_name=dyn_array_name)
-                                lines.append(line)
-                                line = 'const int _num{k} = {dyn_array_name}.size();'
-                                line = line.format(k=k, dyn_array_name=dyn_array_name)
-                                lines.append(line)
-                        else:
-                            lines.append('const int _num%s = %s;' % (k, v.size))
-                    except TypeError:
-                        pass
-            for line in lines:
-                # Sometimes an array is referred to by to different keys in our
-                # dictionary -- make sure to never add a line twice
-                if not line in code_object_defs[codeobj.name]:
-                    code_object_defs[codeobj.name].append(line)
-            for line in lines:
-                # Sometimes an array is referred to by to different keys in our
-                # dictionary -- make sure to never add a line twice
-                if not line in code_object_defs[codeobj.name]:
-                    code_object_defs[codeobj.name].append(line)
-
-        # Generate the code objects
-        for codeobj in self.code_objects.itervalues():
-            ns = codeobj.variables
-            # TODO: fix these freeze/CONSTANTS hacks somehow - they work but not elegant.
-            code = freeze(codeobj.code.cpp_file, ns)
-            code = code.replace('%CONSTANTS%', '\n'.join(code_object_defs[codeobj.name]))
-            code = '#include "objects.h"\n'+code
-            
-            writer.write('code_objects/'+codeobj.name+'.cpp', code)
-            writer.write('code_objects/'+codeobj.name+'.h', codeobj.code.h_file)
-                    
-        # The code_objects are passed in the right order to run them because they were
-        # sorted by the Network object. To support multiple clocks we'll need to be
-        # smarter about that.
-        main_tmp = CPPStandaloneCodeObject.templater.main(None, None,
-                                                          main_lines=main_lines,
-                                                          code_objects=self.code_objects.values(),
-                                                          report_func=self.report_func,
-                                                          dt=float(defaultclock.dt),
-                                                          additional_headers=main_includes,
-                                                          )
-        writer.write('main.cpp', main_tmp)
-
-        main_tmp = CPPStandaloneCodeObject.templater.network(None, None)
-        writer.write('network.*', main_tmp)
-
-        main_tmp = CPPStandaloneCodeObject.templater.synapses_classes(None, None)
-        writer.write('synapses_classes.*', main_tmp)
-        
-        # Generate the run functions
-        run_tmp = CPPStandaloneCodeObject.templater.run(None, None, run_funcs=runfuncs,
-                                                        code_objects=self.code_objects.values(),
-                                                        additional_headers=run_includes,
-                                                        )
-        writer.write('run.*', run_tmp)
-
-        # Copy the brianlibdirectory
-        brianlib_dir = os.path.join(os.path.split(inspect.getsourcefile(CPPStandaloneCodeObject))[0],
-                                    'brianlib')
-        brianlib_files = copy_directory(brianlib_dir, os.path.join(project_dir, 'brianlib'))
-        for file in brianlib_files:
-            if file.lower().endswith('.cpp'):
-                writer.source_files.append('brianlib/'+file)
-            elif file.lower().endswith('.h'):
-                writer.header_files.append('brianlib/'+file)
-
-        # Copy the CSpikeQueue implementation
-        spikequeue_h = os.path.join(project_dir, 'brianlib', 'spikequeue.h')
-        shutil.copy2(os.path.join(os.path.split(inspect.getsourcefile(Synapses))[0], 'cspikequeue.cpp'),
-                     spikequeue_h)
-
-        #writer.header_files.append(spikequeue_h)
-        
-        writer.source_files.extend(additional_source_files)
-        writer.header_files.extend(additional_header_files)
-
-        # Generate the makefile
-        if os.name=='nt':
-            rm_cmd = 'del'
-        else:
-            rm_cmd = 'rm'
-        makefile_tmp = CPPStandaloneCodeObject.templater.makefile(None, None,
-                                                                  source_files=' '.join(writer.source_files),
-                                                                  header_files=' '.join(writer.header_files),
-                                                                  rm_cmd=rm_cmd)
-        writer.write('makefile', makefile_tmp)
-
-        # build the project
-        if compile_project:
-            with in_directory(project_dir):
-                if debug:
-                    x = os.system('make debug')
-                elif native:
-                    x = os.system('make native')
-                else:
-                    x = os.system('make')
-                if x==0:
-                    if run_project:
-                        if not with_output:
-                            stdout = open(os.devnull, 'w')
-                        else:
-                            stdout = None
-                        if os.name=='nt':
-                            x = subprocess.call(['main'] + run_args, stdout=stdout)
-                        else:
-                            x = subprocess.call(['./main'] + run_args, stdout=stdout)
-                        if x:
-                            raise RuntimeError("Project run failed")
-                        self.has_been_run = True
-                else:
-                    raise RuntimeError("Project compilation failed")
-
-    def network_run(self, net, duration, report=None, report_period=10*second,
-                    namespace=None, level=0):
-        net._clocks = [obj.clock for obj in net.objects]
-        # We have to use +2 for the level argument here, since this function is
-        # called through the device_override mechanism
-        net.before_run(namespace, level=level+2)
-            
-        self.clocks.update(net._clocks)
-
-        # TODO: remove this horrible hack
-        for clock in self.clocks:
-            if clock.name=='clock':
-                clock._name = '_clock'
-            
-        # Extract all the CodeObjects
-        # Note that since we ran the Network object, these CodeObjects will be sorted into the right
-        # running order, assuming that there is only one clock
-        code_objects = []
-        for obj in net.objects:
-            for codeobj in obj._code_objects:
-                code_objects.append((obj.clock, codeobj))
-
-        # Code for a progress reporting function
-        standard_code = '''
-        void report_progress(const double elapsed, const double completed, const double duration)
-        {
-            if (completed == 0.0)
-            {
-                %STREAMNAME% << "Starting simulation for duration " << duration << " s";
-            } else
-            {
-                %STREAMNAME% << completed*duration << " s (" << (int)(completed*100.) << "%) simulated in " << elapsed << " s";
-                if (completed < 1.0)
-                {
-                    const int remaining = (int)((1-completed)/completed*elapsed+0.5);
-                    %STREAMNAME% << ", estimated " << remaining << " s remaining.";
-                }
-            }
-
-            %STREAMNAME% << std::endl << std::flush;
-        }
-        '''
-        if report is None:
-            self.report_func = ''
-        elif report == 'text' or report == 'stdout':
-            self.report_func = standard_code.replace('%STREAMNAME%', 'std::cout')
-        elif report == 'stderr':
-            self.report_func = standard_code.replace('%STREAMNAME%', 'std::cerr')
-        elif isinstance(report, basestring):
-            self.report_func = '''
-            void report_progress(const double elapsed, const double completed, const double duration)
-            {
-            %REPORT%
-            }
-            '''.replace('%REPORT%', report)
-        else:
-            raise TypeError(('report argument has to be either "text", '
-                             '"stdout", "stderr", or the code for a report '
-                             'function'))
-
-        if report is not None:
-            report_call = 'report_progress'
-        else:
-            report_call = 'NULL'
-
-        # Generate the updaters
-        run_lines = ['{net.name}.clear();'.format(net=net)]
-        for clock, codeobj in code_objects:
-            run_lines.append('{net.name}.add(&{clock.name}, _run_{codeobj.name});'.format(clock=clock, net=net,
-                                                                                               codeobj=codeobj))
-
-        run_lines.append('{net.name}.run({duration}, {report_call}, {report_period});'.format(net=net,
-                                                                                              duration=float(duration),
-                                                                                              report_call=report_call,
-                                                                                              report_period=float(report_period)))
-        self.main_queue.append(('run_network', (net, run_lines)))
-
-    def network_store(self, net, name='default'):
-        raise NotImplementedError(('The store/restore mechanism is not '
-                                   'supported in the C++ standalone'))
-
-    def network_restore(self, net, name='default'):
-        raise NotImplementedError(('The store/restore mechanism is not '
-                                   'supported in the C++ standalone'))
-
-    def run_function(self, name, include_in_parent=True):
-        '''
-        Context manager to divert code into a function
-        
-        Code that happens within the scope of this context manager will go into the named function.
-        
-        Parameters
-        ----------
-        name : str
-            The name of the function to divert code into.
-        include_in_parent : bool
-            Whether or not to include a call to the newly defined function in the parent context.
-        '''
-        return RunFunctionContext(name, include_in_parent)
-
-
-class RunFunctionContext(object):
-    def __init__(self, name, include_in_parent):
-        self.name = name
-        self.include_in_parent = include_in_parent
-    def __enter__(self):
-        cpp_standalone_device.main_queue.append(('start_run_func', (self.name, self.include_in_parent)))
-    def __exit__(self, type, value, traceback):
-        cpp_standalone_device.main_queue.append(('end_run_func', (self.name, self.include_in_parent)))
-
-
-cpp_standalone_device = CPPStandaloneDevice()
-
-all_devices['cpp_standalone'] = cpp_standalone_device
+'''
+Module implementing the C++ "standalone" device.
+'''
+import os
+import shutil
+import subprocess
+import inspect
+from collections import defaultdict
+
+import numpy as np
+
+from brian2.core.clocks import defaultclock
+from brian2.core.network import Network
+from brian2.devices.device import Device, all_devices
+from brian2.core.variables import *
+from brian2.synapses.synapses import Synapses
+from brian2.core.preferences import brian_prefs, BrianPreference
+from brian2.utils.filetools import copy_directory, ensure_directory, in_directory
+from brian2.utils.stringtools import word_substitute
+from brian2.codegen.generators.cpp_generator import c_data_type
+from brian2.units.fundamentalunits import Quantity, have_same_dimensions
+from brian2.units import second
+from brian2.utils.logger import get_logger
+
+from .codeobject import CPPStandaloneCodeObject, openmp_pragma
+
+
+__all__ = []
+
+logger = get_logger(__name__)
+
+
+# Preferences
+brian_prefs.register_preferences(
+    'codegen.cpp_standalone',
+    'C++ standalone preferences ',
+    openmp_threads = BrianPreference(
+        default=0,
+        docs='''
+        The number of threads to use if OpenMP is turned on. By default, this value is set to 0 and the C++ code
+        is generated without any reference to OpenMP. If greater than 0, then the corresponding number of threads
+        are used to launch the simulation.
+        ''',
+        )
+    )
+
+def freeze(code, ns):
+    # this is a bit of a hack, it should be passed to the template somehow
+    for k, v in ns.items():
+        if isinstance(v, (int, float)): # for the namespace provided for functions
+            code = word_substitute(code, {k: str(v)})
+        elif (isinstance(v, Variable) and not isinstance(v, AttributeVariable) and
+              v.scalar and v.constant and v.read_only):
+            value = v.get_value()
+            if value < 0:
+                string_value = '(%r)' % value
+            else:
+                string_value = '%r' % value
+            code = word_substitute(code, {k: string_value})
+    return code
+
+
+class CPPWriter(object):
+    def __init__(self, project_dir):
+        self.project_dir = project_dir
+        self.source_files = []
+        self.header_files = []
+        
+    def write(self, filename, contents):
+        logger.debug('Writing file %s:\n%s' % (filename, contents))
+        if filename.lower().endswith('.cpp'):
+            self.source_files.append(filename)
+        elif filename.lower().endswith('.h'):
+            self.header_files.append(filename)
+        elif filename.endswith('.*'):
+            self.write(filename[:-1]+'cpp', contents.cpp_file)
+            self.write(filename[:-1]+'h', contents.h_file)
+            return
+        fullfilename = os.path.join(self.project_dir, filename)
+        if os.path.exists(fullfilename):
+            if open(fullfilename, 'r').read()==contents:
+                return
+        open(fullfilename, 'w').write(contents)
+
+
+def invert_dict(x):
+    return dict((v, k) for k, v in x.iteritems())
+
+
+class CPPStandaloneDevice(Device):
+    '''
+    The `Device` used for C++ standalone simulations.
+    '''
+    def __init__(self):
+        super(CPPStandaloneDevice, self).__init__()
+        #: Dictionary mapping `ArrayVariable` objects to their globally
+        #: unique name
+        self.arrays = {}
+        #: List of all dynamic arrays
+        #: Dictionary mapping `DynamicArrayVariable` objects with 1 dimension to
+        #: their globally unique name
+        self.dynamic_arrays = {}
+        #: Dictionary mapping `DynamicArrayVariable` objects with 2 dimensions
+        #: to their globally unique name
+        self.dynamic_arrays_2d = {}
+        #: List of all arrays to be filled with zeros
+        self.zero_arrays = []
+        #: Dictionary of all arrays to be filled with numbers (mapping
+        #: `ArrayVariable` objects to start value)
+        self.arange_arrays = {}
+
+        #: Whether the simulation has been run
+        self.has_been_run = False
+
+        #: Dict of all static saved arrays
+        self.static_arrays = {}
+
+        self.code_objects = {}
+        self.main_queue = []
+        self.report_func = ''
+        self.synapses = []
+        
+        self.clocks = set([])
+        
+    def reinit(self):
+        self.__init__()
+
+    def insert_device_code(self, slot, code):
+        '''
+        Insert code directly into main.cpp
+        '''
+        if slot=='main':
+            self.main_queue.append(('insert_code', code))
+        else:
+            logger.warn("Ignoring device code, unknown slot: %s, code: %s" % (slot, code))
+            
+    def static_array(self, name, arr):
+        assert len(arr), 'length for %s: %d' % (name, len(arr))
+        name = '_static_array_' + name
+        basename = name
+        i = 0
+        while name in self.static_arrays:
+            i += 1
+            name = basename+'_'+str(i)
+        self.static_arrays[name] = arr.copy()
+        return name
+
+    def get_array_name(self, var, access_data=True):
+        '''
+        Return a globally unique name for `var`.
+
+        Parameters
+        ----------
+        access_data : bool, optional
+            For `DynamicArrayVariable` objects, specifying `True` here means the
+            name for the underlying data is returned. If specifying `False`,
+            the name of object itself is returned (e.g. to allow resizing).
+        '''
+        if isinstance(var, DynamicArrayVariable):
+            if access_data:
+                return self.arrays[var]
+            elif var.dimensions == 1:
+                return self.dynamic_arrays[var]
+            else:
+                return self.dynamic_arrays_2d[var]
+        elif isinstance(var, ArrayVariable):
+            return self.arrays[var]
+        else:
+            raise TypeError(('Do not have a name for variable of type '
+                             '%s') % type(var))
+
+    def add_array(self, var):
+        # Note that a dynamic array variable is added to both the arrays and
+        # the _dynamic_array dictionary
+        if isinstance(var, DynamicArrayVariable):
+            # The code below is slightly more complicated than just looking
+            # for a unique name as above for static_array, the name has
+            # potentially to be unique for more than one dictionary, with
+            # different prefixes. This is because dynamic arrays are added to
+            # a ``dynamic_arrays`` dictionary (with a `_dynamic` prefix) and to
+            # the general ``arrays`` dictionary. We want to make sure that we
+            # use the same name in the two dictionaries, not for example
+            # ``_dynamic_array_source_name_2`` and ``_array_source_name_1``
+            # (this would work fine, but it would make the code harder to read).
+            orig_dynamic_name = dynamic_name = '_dynamic_array_%s_%s' % (var.owner.name, var.name)
+            orig_array_name = array_name = '_array_%s_%s' % (var.owner.name, var.name)
+            suffix = 0
+
+            if var.dimensions == 1:
+                dynamic_dict = self.dynamic_arrays
+            elif var.dimensions == 2:
+                dynamic_dict = self.dynamic_arrays_2d
+            else:
+                raise AssertionError(('Did not expect a dynamic array with %d '
+                                      'dimensions.') % var.dimensions)
+            while (dynamic_name in dynamic_dict.values() or
+                   array_name in self.arrays.values()):
+                suffix += 1
+                dynamic_name = orig_dynamic_name + '_%d' % suffix
+                array_name = orig_array_name + '_%d' % suffix
+            dynamic_dict[var] = dynamic_name
+            self.arrays[var] = array_name
+        else:
+            orig_array_name = array_name = '_array_%s_%s' % (var.owner.name, var.name)
+            suffix = 0
+            while (array_name in self.arrays.values()):
+                suffix += 1
+                array_name = orig_array_name + '_%d' % suffix
+            self.arrays[var] = array_name
+
+
+    def init_with_zeros(self, var):
+        self.zero_arrays.append(var)
+
+    def init_with_arange(self, var, start):
+        self.arange_arrays[var] = start
+
+    def init_with_array(self, var, arr):
+        array_name = self.get_array_name(var, access_data=False)
+        # treat the array as a static array
+        self.static_arrays[array_name] = arr.astype(var.dtype)
+
+    def fill_with_array(self, var, arr):
+        arr = np.asarray(arr)
+        if arr.shape == ():
+            arr = np.repeat(arr, var.size)
+        # Using the std::vector instead of a pointer to the underlying
+        # data for dynamic arrays is fast enough here and it saves us some
+        # additional work to set up the pointer
+        array_name = self.get_array_name(var, access_data=False)
+        static_array_name = self.static_array(array_name, arr)
+        self.main_queue.append(('set_by_array', (array_name,
+                                                 static_array_name)))
+
+    def variableview_set_with_index_array(self, variableview, item,
+                                          value, check_units):
+        if isinstance(item, slice) and item == slice(None):
+            item = 'True'
+        value = Quantity(value)
+
+        if value.size == 1 and item == 'True':  # set the whole array to a scalar value
+            if have_same_dimensions(value, 1):
+                # Avoid a representation as "Quantity(...)" or "array(...)"
+                value = float(value)
+            variableview.set_with_expression_conditional(cond=item,
+                                                         code=repr(value),
+                                                         check_units=check_units)
+        # Simple case where we don't have to do any indexing
+        elif (item == 'True' and variableview.var_index == '_idx'):
+            self.fill_with_array(variableview.variable, value)
+        else:
+            # We have to calculate indices. This will not work for synaptic
+            # variables
+            try:
+                indices = variableview.indexing.calc_indices(item)
+            except NotImplementedError:
+                raise NotImplementedError(('Cannot set variable "%s" this way in '
+                                           'standalone, try using string '
+                                           'expressions.') % variableview.name)
+            # Using the std::vector instead of a pointer to the underlying
+            # data for dynamic arrays is fast enough here and it saves us some
+            # additional work to set up the pointer
+            arrayname = self.get_array_name(variableview.variable,
+                                            access_data=False)
+            staticarrayname_index = self.static_array('_index_'+arrayname,
+                                                      indices)
+            staticarrayname_value = self.static_array('_value_'+arrayname,
+                                                      value)
+            self.main_queue.append(('set_array_by_array', (arrayname,
+                                                           staticarrayname_index,
+                                                           staticarrayname_value)))
+
+    def get_value(self, var, access_data=True):
+        # Usually, we cannot retrieve the values of state variables in
+        # standalone scripts since their values might depend on the evaluation
+        # of expressions at runtime. For constant, read-only arrays that have
+        # been explicitly initialized (static arrays) or aranges (e.g. the
+        # neuronal indices) we can, however
+        array_name = self.get_array_name(var, access_data=False)
+        if (var.constant and var.read_only and
+                (array_name in self.static_arrays or
+                 var in self.arange_arrays)):
+            if array_name in self.static_arrays:
+                return self.static_arrays[array_name]
+            elif var in self.arange_arrays:
+                return np.arange(0, var.size) + self.arange_arrays[var]
+        else:
+            # After the network has been run, we can retrieve the values from
+            # disk
+            if self.has_been_run:
+                dtype = var.dtype
+                fname = os.path.join(self.project_dir, 'results',
+                                     array_name)
+                with open(fname, 'rb') as f:
+                    data = np.fromfile(f, dtype=dtype)
+                # This is a bit of an heuristic, but our 2d dynamic arrays are
+                # only expanding in one dimension, we assume here that the
+                # other dimension has size 0 at the beginning
+                if isinstance(var.size, tuple) and len(var.size) == 2:
+                    if var.size[0] * var.size[1] == len(data):
+                        return data.reshape(var.size)
+                    elif var.size[0] == 0:
+                        return data.reshape((-1, var.size[1]))
+                    elif var.size[0] == 0:
+                        return data.reshape((var.size[1], -1))
+                    else:
+                        raise IndexError(('Do not now how to deal with 2d '
+                                          'array of size %s, the array on disk '
+                                          'has length %d') % (str(var.size),
+                                                              len(data)))
+
+                return data
+            raise NotImplementedError('Cannot retrieve the values of state '
+                                      'variables in standalone code before the '
+                                      'simulation has been run.')
+
+    def variableview_get_subexpression_with_index_array(self, variableview,
+                                                        item, level=0,
+                                                        run_namespace=None):
+        raise NotImplementedError(('Cannot evaluate subexpressions in '
+                                   'standalone scripts.'))
+
+
+    def variableview_get_with_expression(self, variableview, code, level=0,
+                                         run_namespace=None):
+        raise NotImplementedError('Cannot retrieve the values of state '
+                                  'variables with string expressions in '
+                                  'standalone scripts.')
+
+    def code_object_class(self, codeobj_class=None):
+        # Ignore the requested codeobj_class
+        return CPPStandaloneCodeObject
+
+    def code_object(self, owner, name, abstract_code, variables, template_name,
+                    variable_indices, codeobj_class=None, template_kwds=None,
+                    override_conditional_write=None):
+        codeobj = super(CPPStandaloneDevice, self).code_object(owner, name, abstract_code, variables,
+                                                               template_name, variable_indices,
+                                                               codeobj_class=codeobj_class,
+                                                               template_kwds=template_kwds,
+                                                               override_conditional_write=override_conditional_write,
+                                                               )
+        self.code_objects[codeobj.name] = codeobj
+        return codeobj
+
+    def build(self, project_dir='output', compile_project=True, run_project=False, debug=True,
+              with_output=True, native=True,
+              additional_source_files=None, additional_header_files=None,
+              main_includes=None, run_includes=None,
+              run_args=None):
+        '''
+        Build the project
+        
+        TODO: more details
+        
+        Parameters
+        ----------
+        project_dir : str
+            The output directory to write the project to, any existing files will be overwritten.
+        compile_project : bool
+            Whether or not to attempt to compile the project using GNU make.
+        run_project : bool
+            Whether or not to attempt to run the built project if it successfully builds.
+        debug : bool
+            Whether to compile in debug mode.
+        with_output : bool
+            Whether or not to show the ``stdout`` of the built program when run.
+        native : bool
+            Whether or not to compile natively using the ``--march=native`` gcc option.
+        additional_source_files : list of str
+            A list of additional ``.cpp`` files to include in the build.
+        additional_header_files : list of str
+            A list of additional ``.h`` files to include in the build.
+        main_includes : list of str
+            A list of additional header files to include in ``main.cpp``.
+        run_includes : list of str
+            A list of additional header files to include in ``run.cpp``.
+        '''
+        
+        if additional_source_files is None:
+            additional_source_files = []
+        if additional_header_files is None:
+            additional_header_files = []
+        if main_includes is None:
+            main_includes = []
+        if run_includes is None:
+            run_includes = []
+        if run_args is None:
+            run_args = []
+        self.project_dir = project_dir
+        ensure_directory(project_dir)
+        
+        for d in ['code_objects', 'results', 'static_arrays']:
+            ensure_directory(os.path.join(project_dir, d))
+            
+        writer = CPPWriter(project_dir)
+        
+        # Get the number of threads if specified in an openmp context
+        nb_threads = brian_prefs.codegen.cpp_standalone.openmp_threads   
+        # If the number is negative, we need to throw an error
+        if (nb_threads < 0):
+            raise ValueError('The number of OpenMP threads can not be negative !') 
+
+        logger.debug("Writing C++ standalone project to directory "+os.path.normpath(project_dir))
+
+        arange_arrays = sorted([(var, start)
+                                for var, start in self.arange_arrays.iteritems()],
+                               key=lambda (var, start): var.name)
+
+        # # Find np arrays in the namespaces and convert them into static
+        # # arrays. Hopefully they are correctly used in the code: For example,
+        # # this works for the namespaces for functions with C++ (e.g. TimedArray
+        # # treats it as a C array) but does not work in places that are
+        # # implicitly vectorized (state updaters, resets, etc.). But arrays
+        # # shouldn't be used there anyway.
+        for code_object in self.code_objects.itervalues():
+            for name, value in code_object.variables.iteritems():
+                if isinstance(value, np.ndarray):
+                    self.static_arrays[name] = value
+
+        # write the static arrays
+        logger.debug("static arrays: "+str(sorted(self.static_arrays.keys())))
+        static_array_specs = []
+        for name, arr in sorted(self.static_arrays.items()):
+            arr.tofile(os.path.join(project_dir, 'static_arrays', name))
+            static_array_specs.append((name, c_data_type(arr.dtype), arr.size, name))
+
+        # Write the global objects
+        networks = [net() for net in Network.__instances__()
+                    if net().name!='_fake_network']
+        synapses = []
+        for net in networks:
+            synapses.extend(s for s in net.objects if isinstance(s, Synapses))
+
+        # Not sure what the best place is to call Network.after_run -- at the
+        # moment the only important thing it does is to clear the objects stored
+        # in magic_network. If this is not done, this might lead to problems
+        # for repeated runs of standalone (e.g. in the test suite).
+        for net in networks:
+            net.after_run()
+
+        arr_tmp = CPPStandaloneCodeObject.templater.objects(
+                        None, None,
+                        array_specs=self.arrays,
+                        dynamic_array_specs=self.dynamic_arrays,
+                        dynamic_array_2d_specs=self.dynamic_arrays_2d,
+                        zero_arrays=self.zero_arrays,
+                        arange_arrays=arange_arrays,
+                        synapses=synapses,
+                        clocks=self.clocks,
+                        static_array_specs=static_array_specs,
+                        networks=networks)
+        writer.write('objects.*', arr_tmp)
+
+        main_lines = []
+        procedures = [('', main_lines)]
+        runfuncs = {}
+        for func, args in self.main_queue:
+            if func=='run_code_object':
+                codeobj, = args
+                main_lines.append('_run_%s();' % codeobj.name)
+            elif func=='run_network':
+                net, netcode = args
+                main_lines.extend(netcode)
+            elif func=='set_by_array':
+                arrayname, staticarrayname = args
+                code = '''
+                {pragma}
+                for(int i=0; i<_num_{staticarrayname}; i++)
+                {{
+                    {arrayname}[i] = {staticarrayname}[i];
+                }}
+                '''.format(arrayname=arrayname, staticarrayname=staticarrayname, pragma=openmp_pragma('static'))
+                main_lines.extend(code.split('\n'))
+            elif func=='set_array_by_array':
+                arrayname, staticarrayname_index, staticarrayname_value = args
+                code = '''
+                {pragma}
+                for(int i=0; i<_num_{staticarrayname_index}; i++)
+                {{
+                    {arrayname}[{staticarrayname_index}[i]] = {staticarrayname_value}[i];
+                }}
+                '''.format(arrayname=arrayname, staticarrayname_index=staticarrayname_index,
+                           staticarrayname_value=staticarrayname_value, pragma=openmp_pragma('static'))
+                main_lines.extend(code.split('\n'))
+            elif func=='insert_code':
+                main_lines.append(args)
+            elif func=='start_run_func':
+                name, include_in_parent = args
+                if include_in_parent:
+                    main_lines.append('%s();' % name)
+                main_lines = []
+                procedures.append((name, main_lines))
+            elif func=='end_run_func':
+                name, include_in_parent = args
+                name, main_lines = procedures.pop(-1)
+                runfuncs[name] = main_lines
+                name, main_lines = procedures[-1]
+            else:
+                raise NotImplementedError("Unknown main queue function type "+func)
+
+        # generate the finalisations
+        for codeobj in self.code_objects.itervalues():
+            if hasattr(codeobj.code, 'main_finalise'):
+                main_lines.append(codeobj.code.main_finalise)
+
+        # Generate data for non-constant values
+        code_object_defs = defaultdict(list)
+        for codeobj in self.code_objects.itervalues():
+            lines = []
+            for k, v in codeobj.variables.iteritems():
+                if isinstance(v, AttributeVariable):
+                    # We assume all attributes are implemented as property-like methods
+                    line = 'const {c_type} {varname} = {objname}.{attrname}();'
+                    lines.append(line.format(c_type=c_data_type(v.dtype), varname=k, objname=v.obj.name,
+                                             attrname=v.attribute))
+                elif isinstance(v, ArrayVariable):
+                    try:
+                        if isinstance(v, DynamicArrayVariable):
+                            if v.dimensions == 1:
+                                dyn_array_name = self.dynamic_arrays[v]
+                                array_name = self.arrays[v]
+                                line = '{c_type}* const {array_name} = &{dyn_array_name}[0];'
+                                line = line.format(c_type=c_data_type(v.dtype), array_name=array_name,
+                                                   dyn_array_name=dyn_array_name)
+                                lines.append(line)
+                                line = 'const int _num{k} = {dyn_array_name}.size();'
+                                line = line.format(k=k, dyn_array_name=dyn_array_name)
+                                lines.append(line)
+                        else:
+                            lines.append('const int _num%s = %s;' % (k, v.size))
+                    except TypeError:
+                        pass
+            for line in lines:
+                # Sometimes an array is referred to by to different keys in our
+                # dictionary -- make sure to never add a line twice
+                if not line in code_object_defs[codeobj.name]:
+                    code_object_defs[codeobj.name].append(line)
+
+        # Generate the code objects
+        for codeobj in self.code_objects.itervalues():
+            ns = codeobj.variables
+            # TODO: fix these freeze/CONSTANTS hacks somehow - they work but not elegant.
+            code = freeze(codeobj.code.cpp_file, ns)
+            code = code.replace('%CONSTANTS%', '\n'.join(code_object_defs[codeobj.name]))
+            code = '#include "objects.h"\n'+code
+            
+            writer.write('code_objects/'+codeobj.name+'.cpp', code)
+            writer.write('code_objects/'+codeobj.name+'.h', codeobj.code.h_file)
+                    
+        # The code_objects are passed in the right order to run them because they were
+        # sorted by the Network object. To support multiple clocks we'll need to be
+        # smarter about that.
+        main_tmp = CPPStandaloneCodeObject.templater.main(None, None,
+                                                          main_lines=main_lines,
+                                                          code_objects=self.code_objects.values(),
+                                                          report_func=self.report_func,
+                                                          dt=float(defaultclock.dt),
+                                                          additional_headers=main_includes,
+                                                          )
+        writer.write('main.cpp', main_tmp)
+
+        main_tmp = CPPStandaloneCodeObject.templater.network(None, None)
+        writer.write('network.*', main_tmp)
+
+        main_tmp = CPPStandaloneCodeObject.templater.synapses_classes(None, None)
+        writer.write('synapses_classes.*', main_tmp)
+        
+        # Generate the run functions
+        run_tmp = CPPStandaloneCodeObject.templater.run(None, None, run_funcs=runfuncs,
+                                                        code_objects=self.code_objects.values(),
+                                                        additional_headers=run_includes,
+                                                        )
+        writer.write('run.*', run_tmp)
+
+        # Copy the brianlibdirectory
+        brianlib_dir = os.path.join(os.path.split(inspect.getsourcefile(CPPStandaloneCodeObject))[0],
+                                    'brianlib')
+        brianlib_files = copy_directory(brianlib_dir, os.path.join(project_dir, 'brianlib'))
+        for file in brianlib_files:
+            if file.lower().endswith('.cpp'):
+                writer.source_files.append('brianlib/'+file)
+            elif file.lower().endswith('.h'):
+                writer.header_files.append('brianlib/'+file)
+
+        # Copy the CSpikeQueue implementation
+        spikequeue_h = os.path.join(project_dir, 'brianlib', 'spikequeue.h')
+        shutil.copy2(os.path.join(os.path.split(inspect.getsourcefile(Synapses))[0], 'cspikequeue.cpp'),
+                     spikequeue_h)
+        
+        writer.source_files.extend(additional_source_files)
+        writer.header_files.extend(additional_header_files)
+
+        # Generate the makefile
+        if os.name=='nt':
+            rm_cmd = 'del'
+        else:
+            rm_cmd = 'rm'
+        makefile_tmp = CPPStandaloneCodeObject.templater.makefile(None, None,
+                                                                  source_files=' '.join(writer.source_files),
+                                                                  header_files=' '.join(writer.header_files),
+                                                                  rm_cmd=rm_cmd)
+        writer.write('makefile', makefile_tmp)
+
+        # build the project
+        if compile_project:
+            with in_directory(project_dir):
+                if debug:
+                    x = os.system('make debug')
+                elif native:
+                    x = os.system('make native')
+                else:
+                    x = os.system('make')
+                if x==0:
+                    if run_project:
+                        if not with_output:
+                            stdout = open(os.devnull, 'w')
+                        else:
+                            stdout = None
+                        if os.name=='nt':
+                            x = subprocess.call(['main'] + run_args, stdout=stdout)
+                        else:
+                            x = subprocess.call(['./main'] + run_args, stdout=stdout)
+                        if x:
+                            raise RuntimeError("Project run failed")
+                        self.has_been_run = True
+                else:
+                    raise RuntimeError("Project compilation failed")
+
+    def network_run(self, net, duration, report=None, report_period=10*second,
+                    namespace=None, level=0):
+        net._clocks = [obj.clock for obj in net.objects]
+        # We have to use +2 for the level argument here, since this function is
+        # called through the device_override mechanism
+        net.before_run(namespace, level=level+2)
+            
+        self.clocks.update(net._clocks)
+
+        # TODO: remove this horrible hack
+        for clock in self.clocks:
+            if clock.name=='clock':
+                clock._name = '_clock'
+            
+        # Extract all the CodeObjects
+        # Note that since we ran the Network object, these CodeObjects will be sorted into the right
+        # running order, assuming that there is only one clock
+        code_objects = []
+        for obj in net.objects:
+            for codeobj in obj._code_objects:
+                code_objects.append((obj.clock, codeobj))
+
+        # Code for a progress reporting function
+        standard_code = '''
+        void report_progress(const double elapsed, const double completed, const double duration)
+        {
+            if (completed == 0.0)
+            {
+                %STREAMNAME% << "Starting simulation for duration " << duration << " s";
+            } else
+            {
+                %STREAMNAME% << completed*duration << " s (" << (int)(completed*100.) << "%) simulated in " << elapsed << " s";
+                if (completed < 1.0)
+                {
+                    const int remaining = (int)((1-completed)/completed*elapsed+0.5);
+                    %STREAMNAME% << ", estimated " << remaining << " s remaining.";
+                }
+            }
+
+            %STREAMNAME% << std::endl << std::flush;
+        }
+        '''
+        if report is None:
+            self.report_func = ''
+        elif report == 'text' or report == 'stdout':
+            self.report_func = standard_code.replace('%STREAMNAME%', 'std::cout')
+        elif report == 'stderr':
+            self.report_func = standard_code.replace('%STREAMNAME%', 'std::cerr')
+        elif isinstance(report, basestring):
+            self.report_func = '''
+            void report_progress(const double elapsed, const double completed, const double duration)
+            {
+            %REPORT%
+            }
+            '''.replace('%REPORT%', report)
+        else:
+            raise TypeError(('report argument has to be either "text", '
+                             '"stdout", "stderr", or the code for a report '
+                             'function'))
+
+        if report is not None:
+            report_call = 'report_progress'
+        else:
+            report_call = 'NULL'
+
+        # Generate the updaters
+        run_lines = ['{net.name}.clear();'.format(net=net)]
+        for clock, codeobj in code_objects:
+            run_lines.append('{net.name}.add(&{clock.name}, _run_{codeobj.name});'.format(clock=clock, net=net,
+                                                                                               codeobj=codeobj))
+        run_lines.append('{net.name}.run({duration}, {report_call}, {report_period});'.format(net=net,
+                                                                                              duration=float(duration),
+                                                                                              report_call=report_call,
+                                                                                              report_period=float(report_period)))
+        self.main_queue.append(('run_network', (net, run_lines)))
+
+    def network_store(self, net, name='default'):
+        raise NotImplementedError(('The store/restore mechanism is not '
+                                   'supported in the C++ standalone'))
+
+    def network_restore(self, net, name='default'):
+        raise NotImplementedError(('The store/restore mechanism is not '
+                                   'supported in the C++ standalone'))
+
+    def run_function(self, name, include_in_parent=True):
+        '''
+        Context manager to divert code into a function
+        
+        Code that happens within the scope of this context manager will go into the named function.
+        
+        Parameters
+        ----------
+        name : str
+            The name of the function to divert code into.
+        include_in_parent : bool
+            Whether or not to include a call to the newly defined function in the parent context.
+        '''
+        return RunFunctionContext(name, include_in_parent)
+
+
+class RunFunctionContext(object):
+    def __init__(self, name, include_in_parent):
+        self.name = name
+        self.include_in_parent = include_in_parent
+    def __enter__(self):
+        cpp_standalone_device.main_queue.append(('start_run_func', (self.name, self.include_in_parent)))
+    def __exit__(self, type, value, traceback):
+        cpp_standalone_device.main_queue.append(('end_run_func', (self.name, self.include_in_parent)))
+
+
+cpp_standalone_device = CPPStandaloneDevice()
+
+all_devices['cpp_standalone'] = cpp_standalone_device