--- conflicted
+++ resolved
@@ -7,7 +7,7 @@
 import weakref
 
 from brian2.core.base import weakproxy_with_fallback
-from brian2.core.functions import Function, DEFAULT_FUNCTIONS
+from brian2.core.functions import DEFAULT_FUNCTIONS, Function
 from brian2.core.names import Nameable
 from brian2.equations.unitcheck import check_units_statements
 from brian2.utils.logger import get_logger
@@ -73,15 +73,7 @@
         name="codeobject*",
     ):
         Nameable.__init__(self, name=name)
-<<<<<<< HEAD
         self.owner = weakproxy_with_fallback(owner)
-=======
-        try:
-            owner = weakref.proxy(owner)
-        except TypeError:
-            pass  # if owner was already a weakproxy then this will be the error raised
-        self.owner = owner
->>>>>>> 761c9c04
         self.code = code
         self.compiled_code = {}
         self.variables = variables
@@ -92,19 +84,19 @@
 
     def __getstate__(self):
         state = self.__dict__.copy()
-        state['owner'] = self.owner.__repr__.__self__
+        state["owner"] = self.owner.__repr__.__self__
         # Replace Function objects for standard functions by their name
-        state['variables'] = self.variables.copy()
-        for k, v in state['variables'].items():
+        state["variables"] = self.variables.copy()
+        for k, v in state["variables"].items():
             if isinstance(v, Function) and v is DEFAULT_FUNCTIONS[k]:
-                state['variables'][k] = k
+                state["variables"][k] = k
         return state
-    
+
     def __setstate__(self, state):
-        state['owner'] = weakproxy_with_fallback(state['owner'])
-        for k, v in state['variables'].items():
+        state["owner"] = weakproxy_with_fallback(state["owner"])
+        for k, v in state["variables"].items():
             if isinstance(v, str):
-                state['variables'][k] = DEFAULT_FUNCTIONS[k]
+                state["variables"][k] = DEFAULT_FUNCTIONS[k]
         self.__dict__ = state
 
     @classmethod
