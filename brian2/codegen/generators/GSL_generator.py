from brian2.units.fundamentalunits import DimensionMismatchError, DIMENSIONLESS
from brian2.core.variables import AuxiliaryVariable, ArrayVariable, Constant
from brian2.core.functions import Function
from brian2.codegen.translation import make_statements

from brian2.codegen.permutation_analysis import (check_for_order_independence,
                                                 OrderDependenceError)

from brian2.core.preferences import prefs, BrianPreference
from brian2.utils.stringtools import get_identifiers, word_substitute
from brian2.parsing.statements import parse_statement
from brian2.codegen.generators import c_data_type
import re

from os.path import isdir, exists
from brian2.core.preferences import PreferenceError

__all__ = ['GSLCodeGenerator', 'GSLWeaveCodeGenerator', 'GSLCythonCodeGenerator']

def valid_gsl_dir(val):
    '''
    Validate given string to be path containing required GSL files.
    '''
    if val == None:
        return True
    if not isinstance(val, (str, unicode)):
        raise PreferenceError(('Illegal value for GSL directory: %s, has to be str'%(str(val))))
    if not val[-1] == '/':
        val += '/'
    if not isdir(val):
        raise PreferenceError(('Illegal value for GSL directory: %s, '
                                'has to be existing directory'%(val)))
    if not exists(val+'gsl_odeiv2.h') or not exists(val+'gsl_errno.h') or not exists(val+'gsl_matrix.h'):
        raise PreferenceError(('Illegal value for GSL directory: %s, '
                               'has to contain gsl_odeiv2.h, gsl_errno.h and gsl_matrix.h'%(val)))
    return True

prefs.register_preferences(
    'GSL',
    'Directory containing gsl code',
    directory=BrianPreference(
        validator=valid_gsl_dir,
        docs='...',
        default=None
    )
)

# default method_options
default_method_options = {
    'adaptable_timestep' : True,
    'dt_start' : None,
    'absolute_error' : 1e-6,
    'absolute_error_per_variable' : None
}

class GSLCodeGenerator(object):
    '''
    GSL code generator.

    Notes
    -----
    Approach is to first let the already existing code generator for a target language do the bulk of the translating
    from abstract_code to actual code. This generated code is slightly adapted to render it GSL compatible.
    The most critical part here is that the vector_code that is normally contained in a loop in the ```main()``` is
    moved to the function ```_GSL_func``` that is sent to the GSL integrator. The variables used in the vector_code are added
    to a struct named ```dataholder``` and their values are set from the Brian namespace just before the scalar
    code block.
    '''

    def __init__(self, variables, variable_indices, owner, iterate_all,
                 codeobj_class, name, template_name,
                 override_conditional_write=None,
                 allows_scalar_write=False):

        prefs.codegen.cpp.libraries += ['gsl', 'gslcblas']
        prefs.codegen.cpp.headers += ['<stdio.h>', '<stdlib.h>', '<gsl/gsl_odeiv2.h>', '<gsl/gsl_errno.h>','<gsl/gsl_matrix.h>']
<<<<<<< HEAD
        if prefs.GSL.directory is not None:
=======
        if prefs.GSL.directory:
>>>>>>> 71d109c4
            prefs.codegen.cpp.include_dirs += [prefs.GSL.directory]

        self.generator = codeobj_class.original_generator_class(variables, variable_indices, owner, iterate_all,
                                                                codeobj_class, name, template_name,
                                                                override_conditional_write, allows_scalar_write)

        # transfer method_options from owner to GSLCodeGenerator
        self.method_options = {key : value for key, value in default_method_options.items()} # avoid changes to actual default
        for key, value in owner.state_updater.method_options.items():
            if not key in self.method_options and not key=='integrator':
                raise ValueError(("Invalid option for method_options: %s"
                                  "\nValid options are: %s"%(key, str([key for key in self.method_options\
                                                                       if not key=='integrator']))))
            self.method_options[key] = value
        # default timestep to start with is the timestep of the NeuronGroup itself
        if self.method_options['dt_start'] is None:
            self.method_options['dt_start'] = owner.dt.variable.get_value()[0]
        self.variable_flags = owner.state_updater._gsl_variable_flags

    def __getattr__(self, item):
        return getattr(self.generator, item)

    # A series of functions that should be overridden by child class:
    def c_data_type(self, dtype):
        '''
        Get string version of object dtype that is attached to Brian variables. cpp_generator already has this function, but
        the Cython generator does not, but we need it for GSL code generation.
        '''
        return NotImplementedError

    def var_init_lhs(self, var, type):
        '''
        Get string version of the left hand side of an initializing expression

        Parameters
        ----------
        var : str
        type : str

        Returns
        -------
        str
            For cpp returns type + var, while for cython just var
        '''
        raise NotImplementedError


    def unpack_namespace_single(self, var_obj, in_vector, in_scalar):
        '''
        Writes the code necessary to pull single variable out of the Brian namespace into the generated code.

        The code created is significantly different between cpp and cython, so I decided to not make this function general
        over all target languages (i.e. in contrast to most other functions that only have syntactical differences)
        '''
        raise NotImplementedError

    # GSL functions that are the same for all target languages:
    def find_function_names(self):
        '''
        Return a list of used function names in the self.variables dictionary

        Functions need to be ignored in the GSL translation process, because the brian generator already sufficiently
        dealt with them. However, the brian generator also removes them from the variables dict, so there is no
        way to check whether an identifier is a function after the brian translation process. This function is called
        before this translation process and the list of function names is stored to be used in the GSL translation.

        Returns
        -------
        list
            list of strings that are function names used in the code
        '''
        variables = self.variables
        names = []
        for var, var_obj in variables.items():
            if isinstance(var_obj, Function):
                names += [var]
        return names

    def is_cpp_standalone(self):
        '''
        Check whether we're running with cpp_standalone.

        Test if `get_device()` is instance `CPPStandaloneDevice`.

        Returns
        -------
        bool
            whether currently using cpp_standalone device

        See Also
        --------
        is_constant_and_cpp_standalone : uses the returned value
        '''
        # imports here to avoid circular imports
        from brian2.devices.device import get_device
        from brian2.devices.cpp_standalone.device import CPPStandaloneDevice
        device = get_device()
        return isinstance(device, CPPStandaloneDevice)

    def is_constant_and_cpp_standalone(self, var_obj):
        """Check whether self.cpp_standalone and variable is Constant.

        This check is needed because in the case of using the cpp_standalone device we do not
        want to apply our GSL variable conversion (var --> _GSL_dataholder.var), because the cpp_standalone
        code generation process involves replacing constants with their actual value ('freezing').
        This results in code that looks like (if for example var = 1.2): _GSL_dataholder.1.2 = 1.2 and _GSL_dataholder->1.2.
        To prevent repetitive calls to get_device() etc. the outcome of is_cpp_standalone is saved.

        Parameters
        ----------
        var_obj : `Variable`
            instance of brian Variable class describing the variable

        Returns
        -------
        bool
            whether the used device is cpp_standalone and the given variable is an instance of Constant
        """
        if not hasattr(self, 'cpp_standalone'):
            self.cpp_standalone = self.is_cpp_standalone()
        return isinstance(var_obj, Constant) and self.cpp_standalone

    def find_differential_variables(self, code):
        '''
        Find the variables that were tagged _gsl_{var}_f{ind} and return var, ind pairs.

        `GSLStateUpdater` tagged differential variables and here we extract the information given in these tags.

        Parameters
        ----------
        code : list of strings
            A list of strings containing gsl tagged variables

        Returns
        -------
        dict
            A dictionary with variable names as keys and differential equation index as value
        '''
        diff_vars = {}
        for expr_set in code:
            for expr in expr_set.split('\n'):
                expr = expr.strip(' ')
                try:
                    lhs, op, rhs, comment = parse_statement(expr)
                except ValueError:
                    pass
                m = re.search('_gsl_(.+?)_f([0-9]*)$', lhs)
                if m:
                    diff_vars[m.group(1)] = m.group(2)
        return diff_vars

    def diff_var_to_replace(self, diff_vars):
        '''
        Add differential variable-related strings that need to be replaced to go from normal brian to GSL code

        From the code generated by Brian's 'normal' generators (cpp_generator or cython_generator a few bits of text
        need to be replaced to get GSL compatible code. The bits of text related to differential equation variables
        are put in the replacer dictionary in this function.

        Parameters
        ----------
        diff_vars : dict
            Dictionary with variables as keys and differential equation index as value

        Returns
        -------
        dict
            A dictionary with strings that need to be replaced as keys and the strings that will replace them as values
        '''
        variables = self.variables
        to_replace = {}
        for var, diff_num in diff_vars.items():
            to_replace.update(self.var_replace_diff_var_lhs(var, diff_num))
            var_obj = variables[var]
            array_name = self.generator.get_array_name(var_obj, access_data=True)
            idx_name = '_idx' #TODO: could be dynamic?
            replace_what = '{var} = {array_name}[{idx_name}]'.format(array_name=array_name, idx_name=idx_name, var=var)
            replace_with = '{var} = _GSL_y[{ind}]'.format(ind=diff_num, var=var)
            to_replace[replace_what] = replace_with
        return to_replace

    def get_dimension_code(self, diff_num):
        '''
        Generate code for function that sets the dimension of the ODE system.

        GSL needs to know how many differential variables there are in the ODE system. Since the current approach is
        to have the code in the vector loop the same for all simulations, this dimension is set by an external function.
        The code for this set_dimension functon is written here. It is assumed the code will be the same for each target
        language with the exception of some syntactical differences

        Parameters
        ----------
        diff_num : int
            Number of differential variables that describe the ODE system

        Returns
        -------
        str
            The code describing the target language function in a single string
        '''
        code = ['\n{start_declare}int set_dimension(size_t * dimension){open_function}']
        code += ['\tdimension[0] = %d{end_statement}'%diff_num]
        code += ['\treturn GSL_SUCCESS{end_statement}{end_function}']
        return ('\n').join(code).format(**self.syntax)

    def yvector_code(self, diff_vars):
        '''
        Generate code for function dealing with GSLs y vector.

        The values of differential variables have to be transferred from Brian's namespace to a vector that is given to
        GSL. The allocation of this vector and the transferring from Brian --> y and back from y --> Brian after
        integration happens in separate functions. The code for these is written here.

        Parameters
        ----------
        diff_vars : dictionary
            Dictionary containing variable names as keys (str) and differential variable index as value

        Returns
        -------
        str
            The code for the three functions (```_assign_memory_y```, ```_fill_y_vector``` and ```_empty_y_vector```)
            as single string.
        '''
        allocate_y = ['\n{start_declare}double* _assign_memory_y(){open_function}']
        allocate_y += ['\treturn {open_cast}double *{close_cast} malloc(%d*sizeof(double))'%len(diff_vars)]
        allocate_y[-1] += '{end_statement}{end_function}'
        fill_y = ['\n{start_declare}int _fill_y_vector(_dataholder * _GSL_dataholder, double * _GSL_y, int _idx){open_function}']
        empty_y = ['\n{start_declare}int _empty_y_vector(_dataholder * _GSL_dataholder, double * _GSL_y, int _idx){open_function}']
        for var, diff_num in diff_vars.items():
            diff_num = int(diff_num)
            array_name = self.generator.get_array_name(self.variables[var], access_data=True)
            fill_y += ['\t_GSL_y[%d] = _GSL_dataholder{access_pointer}%s[_idx]{end_statement}'%(diff_num, array_name)]
            empty_y += ['\t_GSL_dataholder{access_pointer}%s[_idx] = _GSL_y[%d]{end_statement}'%(array_name, diff_num)]
        fill_y += ['\treturn GSL_SUCCESS{end_statement}{end_function}']
        empty_y += ['\treturn GSL_SUCCESS{end_statement}{end_function}']
        return ('\n').join(allocate_y + fill_y + empty_y).format(**self.syntax)

    def make_function_code(self, lines):
        '''
        Add lines of GSL translated vector code to 'non-changing' _GSL_func code.

        Adds nonchanging aspects of GSL _GSL_func code to lines of code written somewhere else (`translate_vector_code`).
        Here these lines are put between the non-changing parts of the code and the target language specific
        syntax is added.

        Parameters
        ----------
        lines : str
            Code containing GSL version of equations

        Returns
        -------
        str
            Code describing ```_GSL_func``` that is sent to GSL integrator.
        '''
        code = ['\n']
        code += ['{start_declare}int _GSL_func(double t, const double _GSL_y[], double f[], void * params){open_function}']
        code += ['\t{start_declare}_dataholder * _GSL_dataholder = {open_cast}_dataholder *{close_cast} params{end_statement}']
        code += ['\t{start_declare}int _idx = _GSL_dataholder{access_pointer}_idx{end_statement}']
        code += [lines]
        code += ['\treturn GSL_SUCCESS{end_statement}{end_function}']
        return ('\n').join(code).format(**self.syntax)

    def write_dataholder_single(self, var_obj):
        '''
        Return string declaring a single variable in the ```_dataholder``` struct.

        Parameters
        ----------
        var_obj : `Variable`

        Returns
        -------
        str
            string describing this variable object as required for the ```_dataholder``` struct
            (e.g. ```double* _array_neurongroup_v```)
        '''
        dtype = self.c_data_type(var_obj.dtype)
        if isinstance(var_obj, ArrayVariable):
            pointer_name = self.get_array_name(var_obj, access_data=True)
            try:
                restrict = self.generator.restrict
            except AttributeError:
                restrict = ''
            if var_obj.scalar:
                restrict = ''
            return '%s* %s %s{end_statement}'%(dtype, restrict, pointer_name)
        else:
            return '%s %s{end_statement}'%(dtype, var_obj.name)

    def write_dataholder(self, variables_in_vector):
        '''
        Return string with full code for _dataholder struct.

        Parameters
        ----------
        variables_in_vector : dict
            dictionary containing variable name as key and `Variable` as value

        Returns
        -------
        str
            Code for _dataholder struct
        '''
        code = ['\n{start_declare}struct _dataholder{open_struct}']
        code += ['\tint _idx{end_statement}']
        for var, var_obj in variables_in_vector.items():
            if var == 't' or '_gsl' in var or self.is_constant_and_cpp_standalone(var_obj):
                continue
            code += ['\t'+self.write_dataholder_single(var_obj)]
        code += ['{end_struct}']
        return ('\n').join(code).format(**self.syntax)

    def scale_array_code(self, diff_vars, method_options):
        '''
        Return code for function that sets _GSL_scale_array in generated code.

        Parameters
        ----------
        diff_vars : dict
            Dictionary with variable name (str) as key and differnetial variable index (int) as value
        method_options : dict
            Dictionary containing integrator settings

        Returns
        -------
        code : str
            Full code describing a function returning a array containg doubles with the absolute errors for
            each differential variable (according to their assigned index in the GSL StateUpdater)
        '''
        # get scale values per variable from method_options
        abs_per_var = method_options['absolute_error_per_variable']
        abs_default = method_options['absolute_error']

        if not isinstance(abs_default, float):
            raise TypeError(("The absolute_error key in method_options should be a float. Was type %s"%(str(type(abs_default)))))

        if abs_per_var is None:
            diff_scale = {var: float(abs_default) for var in diff_vars.keys()}
        elif isinstance(abs_per_var, dict):
            diff_scale = {}
            for var, error in abs_per_var.items():
                # first do some checks on input
                if not var in diff_vars:
                    if not var in self.variables:
                        raise KeyError("absolute_error specified for variable that does not exist: %s"%var)
                    else:
                        raise KeyError("absolute_error specified for variable that is not being integrated: %s"%var)
                try:
                    if not error.has_same_dimensions(self.variables[var]):
                        raise DimensionMismatchError(("Unit of absolute_error for variable %s does not match unit of "
                                                      "variable itself"%var), error.dim, self.variables[var].dim)
                except AttributeError:
                    # error does not have 'has_same_dimensions' attribute because it is a float
                    if not isinstance(error, float):
                        raise
                    if not self.variables[var].dim is DIMENSIONLESS:
                        raise DimensionMismatchError(("absolute_error for variable %s is unitless, "
                                                      "while variable itself is not"%var), self.variables[var].dim)
                # if all these are passed we can add the value for error in base units
                diff_scale[var] = float(error)
            # set the variables that are not mentioned to default value
            for var in diff_vars.keys():
                if var not in abs_per_var:
                    diff_scale[var] = float(abs_per_var)
        else:
            raise TypeError(("The absolute_error_per_variable key in method_options should either be None or a dictionary "
                             "containing the error for each individual state variable. Was type %s"%(str(type(abs_per_var)))))
        # write code
        code = ("\n{start_declare}double * _get_GSL_scale_array(){open_function}"
                "\n\t{start_declare}double * array = {open_cast}double *{close_cast}malloc(%d*sizeof(double))"
                "{end_statement}"%len(diff_vars))
        for var in diff_vars.keys():
            code += '\n\tarray[%d] = %f{end_statement}'%(int(diff_vars[var]), diff_scale[var])
        code += '\n\treturn array{end_statement}{end_function}'
        return code.format(**self.syntax)

    def find_undefined_variables(self, statements):
        '''
        Find identifiers that are not in self.variables dictionary.

        Brian does not save the _lio_ variables it uses anywhere. This is problematic for our GSL implementation because
        we save the lio variables in the _dataholder struct (for which we need the datatype of the variables).
        This function adds the left hand side variables that are used in the vector code to the variable
        dictionary as `AuxiliaryVariable`s (all we need later is the datatype).

        Parameters
        ----------
        statements : list
            list of statement objects (need to have the dtype attribute)

        Notes
        -----
        I keep self.variables and other_variables separate so I can distinguish what variables are in the Brian
        namespace and which ones are defined in the code itself.
        '''
        variables = self.variables
        other_variables = {}
        for statement in statements:
            var, op, expr, comment = (statement.var, statement.op,
                                      statement.expr, statement.comment)
            if var not in variables:
                other_variables[var] = AuxiliaryVariable(var, dtype=statement.dtype)
        return other_variables

    def find_used_variables(self, statements, other_variables):
        '''
        Find all the variables used in the right hand side of the given expressions.

        Parameters
        ----------
        statements : list
            list of statement objects

        Returns
        -------
            Dictionary of variables that are used as variable name (str), `Variable` pairs.
        '''
        variables = self.variables
        used_variables = {}
        for statement in statements:
            lhs, op, rhs, comment = (statement.var, statement.op,
                                      statement.expr, statement.comment)
            for var in (get_identifiers(rhs)):
                if var in self.function_names:
                    continue
                try:
                    var_obj = variables[var]
                except KeyError:
                    var_obj = other_variables[var]
                used_variables[var] = var_obj # save as object because this has all needed info (dtype, name, isarray)

        # I don't know a nicer way to do this, the above way misses write variables (e.g. not_refractory)..
        read, write, _ = self.array_read_write(statements)
        for var in (read|write):
            if var not in used_variables:
                used_variables[var] = variables[var] # will always be array and thus exist in variables

        return used_variables

    def to_replace_vector_vars(self, variables_in_vector, ignore=[]):
        '''
        Create dictionary containing key, value pairs with to be replaced text to translate from conventional Brian
        to GSL.

        Parameters
        ----------
        variables_in_vector : dict
            dictionary with variable name (str), `Variable` pairs of variables occurring in vector code
        ignore : list
            list of strings with variable names that should be ignored

        Returns
        -------
        dict
            Dictionary with strings that need to be replaced i.e. _lio_1 will be _GSL_dataholder._lio_1 (in cython) or _GSL_dataholder->_lio_1 (cpp)

        Notes
        -----
        t will always be added because GSL defines its own t.
        i.e. for cpp: {'const t = _ptr_array_defaultclock_t[0];' : ''}
        '''
        access_pointer = self.syntax['access_pointer']
        to_replace = {}
        t_in_code = None
        for var, var_obj in variables_in_vector.items():
            if var_obj.name == 't':
                t_in_code = var_obj
                continue
            if '_gsl' in var or var in ignore:
                continue
            if self.is_constant_and_cpp_standalone(var_obj):
                continue
            if isinstance(var_obj, ArrayVariable):
                pointer_name = self.get_array_name(var_obj, access_data=True)
                to_replace[pointer_name] = '_GSL_dataholder' + access_pointer + pointer_name
            else:
                to_replace[var] = '_GSL_dataholder' + access_pointer + var

        # also make sure t declaration is replaced if in code
        if t_in_code is not None:
            t_declare = self.var_init_lhs('t', 'const double ')
            array_name = self.get_array_name(t_in_code, access_data=True)
            end_statement = self.syntax['end_statement']
            replace_what = '{t_declare} = {array_name}[0]{end_statement}'.format(t_declare=t_declare,
                                                                                 array_name=array_name,
                                                                                 end_statement=end_statement)
            to_replace[replace_what] = ''

        return to_replace

    def unpack_namespace(self, variables_in_vector, variables_in_scalar, ignore=[]):
        '''
        Write code that unpacks Brian namespace to cython/cpp namespace.

        For vector code this means putting variables in _dataholder (i.e. _GSL_dataholder->var or _GSL_dataholder.var = ...)
        Note that code is written so a variable could occur both in scalar and vector code

        Parameters
        ----------
        variables_in_vector : dict
            dictionary with variable name (str), `Variable` pairs of variables occurring in vector code
        variables_in_scalar : dict
            dictionary with variable name (str), `Variable` pairs of variables occurring in scalar code
        ignore : list
            list of string names of variables that should be ignored

        Returns
        -------
        str
            Code fragment unpacking the Brian namespace (setting variables in the _dataholder struct in case of vector)
        '''
        code = []
        for var, var_obj in self.variables.items():
            if var in ignore:
                continue
            if self.is_constant_and_cpp_standalone(var_obj):
                continue
            in_vector = var in variables_in_vector
            in_scalar = var in variables_in_scalar
            code += [self.unpack_namespace_single(var_obj, in_vector, in_scalar)]
        return ('\n').join(code)

    def translate_vector_code(self, code_lines, to_replace):
        '''
        Translate vector code to GSL compatible code by substituting fragments of code.

        Parameters
        ----------
        code_lines : list
            list of strings describing the vector_code
        to_replace: dict
            dictionary with to be replaced strings (see to_replace_vector_vars and to_replace_diff_vars)

        Returns
        -------
        str
            New code that is now to be added to the function that is sent to the GSL integrator
        '''
        code = []
        for expr_set in code_lines:
            for line in expr_set.split('\n'): # every line seperate to make tabbing correct
                code += ['\t' + line]
        code = ('\n').join(code)
        code = word_substitute(code, to_replace)

        # special substitute because of limitations of regex word boundaries with variable[_idx]
        for from_sub, to_sub in to_replace.items():
            m = re.search('\[(\w+)\];?$', from_sub)
            if m:
                code = re.sub(re.sub('\[','\[', from_sub), to_sub, code)

        if '_gsl' in code:
            raise Exception(('Translation failed, _gsl still in code (should only be tag, and should be replaced.\n'
                             'Code:\n%s'%code))

        return code

    def translate_scalar_code(self, code_lines, variables_in_scalar, variables_in_vector):
        '''
        Translate scalar code: if calculated variables are used in the vector_code their value is added to the variable
        in the _dataholder.

        Parameters
        ----------
        code_lines : list
            list of strings containing scalar code
        variables_in_vector : dict
            dictionary with variable name (str), `Variable` pairs of variables occurring in vector code
        variables_in_scalar : dict
            dictionary with variable name (str), `Variable` pairs of variables occurring in scalar code

        Returns
        -------
        str
            Code fragment that should be injected in the main before the loop
        '''
        code = []
        for line in code_lines:
            try:
                var, op, expr, comment = parse_statement(line)
            except ValueError:
                code += [line]
                continue
            m = re.search('([a-z|A-Z|0-9|_]+)$', var)
            actual_var = m.group(1)
            if actual_var in variables_in_scalar.keys():
                code += [line]
            if actual_var in variables_in_vector.keys():
                if actual_var == 't':
                    continue
                code += ['_GSL_dataholder.{var} {op} {expr} {comment}'.format(
                        var=actual_var, op=op, expr=expr, comment=comment)]
        return ('\n').join(code)

    def add_gsl_variables_as_non_scalar(self, diff_vars):
        '''
        Add _gsl variables as non-scalar.

        In `GSLStateUpdater` the differential equation variables are substituted with GSL tags that describe the
        information needed to translate the conventional Brian code to GSL compatible code. This function tells Brian
        that the variables that contain these tags should always be vector variables. If we don't do this, Brian
        renders the tag-variables as scalar if no vector variables are used in the right hand side of the expression.

        Parameters
        ----------
        diff_vars : dict
            Dictionary with variables as keys and differential equation index as value
        '''
        for var, ind in diff_vars.items():
            name = '_gsl_{var}_f{ind}'.format(var=var,ind=ind)
            self.variables[name] = AuxiliaryVariable(var, scalar=False)

    def translate(self, code, dtype): # TODO: it's not so nice we have to copy the contents of this function..
        '''
        Translates an abstract code block into the target language.
        '''
        # first check if user code is not using variables that are also used by GSL
        reserved_variables = ['_dataholder', '_fill_y_vector', '_empty_y_vector', '_GSL_dataholder', '_GSL_y', '_GSL_func']
        if any([var in self.variables for var in reserved_variables]):
            # import here to avoid circular import
            from brian2.stateupdaters.base import UnsupportedEquationsException
            raise UnsupportedEquationsException(("The variables %s are reserved for the GSL "
                                                 "internal code."%(str(reserved_variables))))

        # if the following statements are not added, Brian translates the differential expressions in the abstract
        # code for GSL to scalar statements in the case no non-scalar variables are used in the expression
        diff_vars = self.find_differential_variables(code.values())
        self.add_gsl_variables_as_non_scalar(diff_vars)

        scalar_statements = {}
        vector_statements = {}
        for ac_name, ac_code in code.iteritems():
            statements = make_statements(ac_code,
                                         self.variables,
                                         dtype,
                                         optimise=True,
                                         blockname=ac_name)
            scalar_statements[ac_name], vector_statements[ac_name] = statements
        for vs in vector_statements.itervalues():
            # Check that the statements are meaningful independent on the order of
            # execution (e.g. for synapses)
            try:
                if self.has_repeated_indices(vs):  # only do order dependence if there are repeated indices
                    check_for_order_independence(vs,
                                                 self.generator.variables,
                                                 self.generator.variable_indices)
            except OrderDependenceError:
                # If the abstract code is only one line, display it in full
                if len(vs) <= 1:
                    error_msg = 'Abstract code: "%s"\n' % vs[0]
                else:
                    error_msg = ('%_GSL_driver lines of abstract code, first line is: '
                                 '"%s"\n') % (len(vs), vs[0])

        # save function names because self.generator.translate_statement_sequence deletes these from self.variables
        # but we need to know which identifiers we can safely ignore (i.e. we can ignore the functions because they are
        # handled by the original generator)
        self.function_names = self.find_function_names()

        scalar_code, vector_code, kwds = self.generator.translate_statement_sequence(scalar_statements,
                                                 vector_statements)

        ############ translate code for GSL

        # first check if any indexing other than '_idx' is used (currently not supported)
        for code_list in scalar_code.values()+vector_code.values():
            for code in code_list:
                m = re.search('\[(\w+)\]', code)
                if m is not None:
                    if m.group(1)!='0' and m.group(1)!='_idx':
                        from brian2.stateupdaters.base import UnsupportedEquationsException
                        raise UnsupportedEquationsException(("Equations result in state updater code with indexing "
                                                             "other than '_idx', which is currently not supported "
                                                             "in combination with the GSL stateupdater."))

        # differential variable specific operations
        to_replace = self.diff_var_to_replace(diff_vars)
        GSL_support_code = self.get_dimension_code(len(diff_vars))
        GSL_support_code += self.yvector_code(diff_vars)
        GSL_support_code += self.scale_array_code(diff_vars, self.method_options)

        # analyze all needed variables; if not in self.variables: put in separate dic.
        # also keep track of variables needed for scalar statements and vector statements
        other_variables = self.find_undefined_variables(scalar_statements[None]+vector_statements[None])
        variables_in_scalar = self.find_used_variables(scalar_statements[None], other_variables)
        variables_in_vector = self.find_used_variables(vector_statements[None], other_variables)
        # so that _dataholder holds diff_vars as well, even if they don't occur in the actual statements
        for var in diff_vars.keys():
            if not var in variables_in_vector:
                variables_in_vector[var] = self.variables[var]

        # add code for _dataholder struct
        GSL_support_code = self.write_dataholder(variables_in_vector) + GSL_support_code
        # add e.g. _lio_1 --> _GSL_dataholder._lio_1 to replacer
        to_replace.update(self.to_replace_vector_vars(variables_in_vector,ignore=diff_vars.keys()))
        # write statements that unpack (python) namespace to _dataholder struct or local namespace
        GSL_main_code = self.unpack_namespace(variables_in_vector, variables_in_scalar, ['t'])

        # rewrite actual calculations described by vector_code and put them in _GSL_func
        GSL_support_code += self.make_function_code(self.translate_vector_code(vector_code[None], to_replace))

        # rewrite scalar code, keep variables that are needed in scalar code normal
        # and add variables to _dataholder for vector_code
        GSL_main_code += '\n' + self.translate_scalar_code(scalar_code[None],
                                                    variables_in_scalar,
                                                    variables_in_vector)

        scalar_code['GSL'] = GSL_main_code
        kwds['GSL_settings'] = self.method_options
        kwds['support_code_lines'] += GSL_support_code.split('\n')
        kwds['t_array'] = self.get_array_name(self.variables['t']) + '[0]'
        kwds['dt_array'] = self.get_array_name(self.variables['dt']) + '[0]'
        kwds['cpp_standalone'] = self.is_cpp_standalone()
        return scalar_code, vector_code, kwds

class GSLCythonCodeGenerator(GSLCodeGenerator):

    syntax = {'end_statement' : '',
              'access_pointer' : '.',
              'start_declare' : 'cdef ',
              'open_function' : ':',
              'open_struct' : ':',
              'end_function' : '',
              'end_struct' : '',
              'open_cast' : '<',
              'close_cast' : '>',
              'diff_var_declaration' : ''}

    def c_data_type(self, dtype):
        return c_data_type(dtype)

    def var_replace_diff_var_lhs(self, var, ind):
        return {'_gsl_{var}_f{ind}'.format(var=var,ind=ind) : 'f[{ind}]'.format(ind=ind)}

    def var_init_lhs(self, var, type):
        return var

    def var_declare(self, type, name, in_struct=False):
        if in_struct:
            return type + ' ' + name
        else:
            return 'cdef ' + type + ' ' + name

    def unpack_namespace_single(self, var_obj, in_vector, in_scalar):
        code = []
        if isinstance(var_obj, ArrayVariable):
            array_name = self.generator.get_array_name(var_obj)
            dtype = self.c_data_type(var_obj.dtype)
            if in_vector:
                code += ['_GSL_dataholder.{array} = <{dtype} *> _buf_{array}.data'.format(array=array_name, dtype=dtype)]
            if in_scalar:
                code += ['{array} = <{dtype} *> _buf_{array}.data'.format(array=array_name, dtype=dtype)]
        else:
            if in_vector:
                code += ['_GSL_dataholder.{var} = _namespace["{var}"]'.format(var=var_obj.name)]
            if in_scalar:
                code += ['{var} = _namespace["{var}"]'.format(var=var_obj.name)]
        return ('\n').join(code)



class GSLWeaveCodeGenerator(GSLCodeGenerator):

    def __getattr__(self, item):
        return getattr(self.generator, item)

    syntax = {'end_statement' : ';',
              'access_pointer' : '->',
              'start_declare' : '',
              'open_function' : '\n{',
              'open_struct' : '\n{',
              'end_function' : '\n}',
              'end_struct' : '\n};',
              'open_cast' : '(',
              'close_cast' : ')',
              'diff_var_declaration' : 'const double '}

    def c_data_type(self, dtype):
        return self.generator.c_data_type(dtype)

    def var_replace_diff_var_lhs(self, var, ind):
        f = 'f[{ind}]'.format(ind=ind)
        try:
            if 'unless refractory' in self.variable_flags[var]:
                return {'_gsl_{var}_f{ind}'.format(var=var,ind=ind) : f,
                        'double _gsl_{var}_f{ind};'.format(var=var,ind=ind) : '',
                        'double {f};'.format(f=f) : ''} # in case the replacement of _gsl_var_find to f[ind] happens first
        except KeyError:
            pass
        return {'const double _gsl_{var}_f{ind}'.format(var=var,ind=ind) : f}

    def var_init_lhs(self, var, type):
        return type + var

    def unpack_namespace_single(self, var_obj, in_vector, in_scalar):
        if isinstance(var_obj, ArrayVariable):
            pointer_name = self.get_array_name(var_obj, access_data=True)
            array_name = self.get_array_name(var_obj)
            if in_vector:
                return '_GSL_dataholder.{ptr} = {array};'.format(ptr=pointer_name, array=array_name)
            else:
                return ''
        else:
            if in_vector:
                return '_GSL_dataholder.{var} = {var};'.format(var=var_obj.name)
            else:
                return ''

    @staticmethod
    def get_array_name( var, access_data=True):
        # We have to do the import here to avoid circular import dependencies.
        from brian2.codegen.runtime.weave_rt import WeaveCodeGenerator
        return WeaveCodeGenerator.get_array_name(var, access_data)<|MERGE_RESOLUTION|>--- conflicted
+++ resolved
@@ -47,6 +47,7 @@
 
 # default method_options
 default_method_options = {
+    'integrator' : 'rkf45',
     'adaptable_timestep' : True,
     'dt_start' : None,
     'absolute_error' : 1e-6,
@@ -74,11 +75,7 @@
 
         prefs.codegen.cpp.libraries += ['gsl', 'gslcblas']
         prefs.codegen.cpp.headers += ['<stdio.h>', '<stdlib.h>', '<gsl/gsl_odeiv2.h>', '<gsl/gsl_errno.h>','<gsl/gsl_matrix.h>']
-<<<<<<< HEAD
         if prefs.GSL.directory is not None:
-=======
-        if prefs.GSL.directory:
->>>>>>> 71d109c4
             prefs.codegen.cpp.include_dirs += [prefs.GSL.directory]
 
         self.generator = codeobj_class.original_generator_class(variables, variable_indices, owner, iterate_all,
@@ -840,7 +837,11 @@
                 code += ['{var} = _namespace["{var}"]'.format(var=var_obj.name)]
         return ('\n').join(code)
 
-
+    @staticmethod
+    def get_array_name( var, access_data=True):
+        # We have to do the import here to avoid circular import dependencies.
+        from brian2.codegen.generators.cython_generator import CythonCodeGenerator
+        return CythonCodeGenerator.get_array_name(var, access_data)
 
 class GSLWeaveCodeGenerator(GSLCodeGenerator):
 
