
from copy import copy

__all__ = ['topsort']

def topsort(graph):
    """
    Topologically sort a graph

    The graph should be of the form ``{node: [list of nodes], ...}``.
<<<<<<< HEAD
    '''
    try:
        from graphlib import TopologicalSorter
        sorter = TopologicalSorter(graph)
        return list(sorter.static_order())
    except ImportError:
        # TODO: Can be removed when we depend on Python >= 3.9
        # make a copy so as not to destroy original
        graph = dict((k, copy(v)) for k, v in graph.items())
        # Use the standard algorithm for topological sorting:
        # http://en.wikipedia.org/wiki/Topological_sorting
        # List that will contain the sorted elements
        sorted_items = []
        # set of all nodes with no incoming edges:
        no_incoming = {node for node, edges in graph.items() if len(edges)==0}

        while len(no_incoming):
            n = no_incoming.pop()
            sorted_items.append(n)
            # find nodes m with edges to n
            outgoing = [m for m, edges in graph.items() if n in edges]
            for m in outgoing:
                graph[m].remove(n)
                if len(graph[m])==0:
                    # no other dependencies
                    no_incoming.add(m)

        if any([len(edges) > 0 for edges in graph.values()]):
            raise ValueError('Cannot topologically sort cyclic graph.')

        return sorted_items
=======
    """
    # make a copy so as not to destroy original
    graph = dict((k, copy(v)) for k, v in graph.items())
    # Use the standard algorithm for topological sorting:
    # http://en.wikipedia.org/wiki/Topological_sorting
    # List that will contain the sorted elements
    sorted_items = []
    # set of all nodes with no incoming edges:
    no_incoming = {node for node, edges in graph.items() if len(edges)==0}

    while len(no_incoming):
        n = no_incoming.pop()
        sorted_items.append(n)
        # find nodes m with edges to n
        outgoing = [m for m, edges in graph.items() if n in edges]
        for m in outgoing:
            graph[m].remove(n)
            if len(graph[m])==0:
                # no other dependencies
                no_incoming.add(m)
                
    if any([len(edges) > 0 for edges in graph.values()]):
        raise ValueError("Cannot topologically sort cyclic graph.")
    
    return sorted_items
>>>>>>> a6e8760c
<|MERGE_RESOLUTION|>--- conflicted
+++ resolved
@@ -1,4 +1,3 @@
-
 from copy import copy
 
 __all__ = ['topsort']
@@ -8,8 +7,7 @@
     Topologically sort a graph
 
     The graph should be of the form ``{node: [list of nodes], ...}``.
-<<<<<<< HEAD
-    '''
+    """
     try:
         from graphlib import TopologicalSorter
         sorter = TopologicalSorter(graph)
@@ -39,31 +37,4 @@
         if any([len(edges) > 0 for edges in graph.values()]):
             raise ValueError('Cannot topologically sort cyclic graph.')
 
-        return sorted_items
-=======
-    """
-    # make a copy so as not to destroy original
-    graph = dict((k, copy(v)) for k, v in graph.items())
-    # Use the standard algorithm for topological sorting:
-    # http://en.wikipedia.org/wiki/Topological_sorting
-    # List that will contain the sorted elements
-    sorted_items = []
-    # set of all nodes with no incoming edges:
-    no_incoming = {node for node, edges in graph.items() if len(edges)==0}
-
-    while len(no_incoming):
-        n = no_incoming.pop()
-        sorted_items.append(n)
-        # find nodes m with edges to n
-        outgoing = [m for m, edges in graph.items() if n in edges]
-        for m in outgoing:
-            graph[m].remove(n)
-            if len(graph[m])==0:
-                # no other dependencies
-                no_incoming.add(m)
-                
-    if any([len(edges) > 0 for edges in graph.values()]):
-        raise ValueError("Cannot topologically sort cyclic graph.")
-    
-    return sorted_items
->>>>>>> a6e8760c
+        return sorted_items