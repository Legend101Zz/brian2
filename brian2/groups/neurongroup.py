--- conflicted
+++ resolved
@@ -21,8 +21,7 @@
 from brian2.parsing.expressions import parse_expression_unit
 from brian2.utils.logger import get_logger
 from brian2.units.allunits import second
-from brian2.units.fundamentalunits import (Quantity, Unit, have_same_dimensions,
-                                           DIMENSIONLESS)
+from brian2.units.fundamentalunits import Quantity, Unit, have_same_dimensions
 
 from .group import Group, GroupCodeRunner
 
@@ -65,15 +64,8 @@
         elif isinstance(ref, Quantity):
             self.abstract_code = 'not_refractory = (t - lastspike) > %f\n' % ref
         else:
-<<<<<<< HEAD
             namespace = self.group.namespace
-            unit = unit_from_expression(ref, namespace, self.group.specifiers)
-=======
-            namespace = dict(self.group.namespace)
-            if additional_namespace is not None:
-                namespace.update(additional_namespace[1])
-            unit = parse_expression_unit(ref, namespace, self.group.specifiers)
->>>>>>> a2fab761
+            unit = parse_expression_unit(str(ref), namespace, self.group.specifiers)
             if have_same_dimensions(unit, second):
                 self.abstract_code = 'not_refractory = (t - lastspike) > %s\n' % ref
             elif have_same_dimensions(unit, Unit(1)):
